/// \file dataio_silo_utility.cc
/// \author Jonathan Mackey
/// 
/// This is code for analysing silo data files in serial mode;
/// written so that a single function will determine if the file is
/// serial or parallel and read in the data regardless.  It gets the
/// parameters for the grid from the header.
///
///
///  - 2010-02-02 JM: Added support for N procs to read data written
///     by M procs, where N not equal to M.
///  - 2010-02-03 JM: Fixed all the bugs in yesterday's work (as far
///     as i could find).
///  - 2010-04-27 JM: renamed 'ngroups' to 'groupsize', and updated
///    logic so the last file can have fewer domains.
///  - 2010.11.15 JM: replaced endl with c-style newline chars.
/// - 2011.03.02 JM: Better handling of tracer variables (up to 
///    MAX_NVAR now).
/// - 2012.05.17 JM: Fixed bug in how pllel_read_any_data() dealt
///    with silo databases where files don't all have the same number
///    of meshes.
/// - 2013.02.19 JM: Got rid of dataio_utility class, and moved its
///    functions into file_status class, which now has its own file.
///    Renamed file to dataio_silo_utility.cpp from dataio_utility.cc
/// - 2015.01.15 JM: Added new include statements for new PION version.
/// - 2015.03.26 JM: updated for pion v0.2
/// - 2015.06.13 JM: started updating to work with void* pointers for
///    coordinates and data variables (they can be float or double).

#include "defines/functionality_flags.h"
#include "defines/testing_flags.h"
#include "tools/reporting.h"
#include "tools/mem_manage.h"
#include "tools/timer.h"

#ifdef TESTING
#include "tools/command_line_interface.h"
#endif // TESTING

#include "dataIO/dataio_silo_utility.h"
#include <iostream>
#include <sstream>
using namespace std;




/********************************************************/
/*************** dataio_silo_utility ********************/
/********************************************************/
dataio_silo_utility::dataio_silo_utility(
      std::string dtype,   ///< FLOAT or DOUBLE for files.
      class MCMDcontrol *p
      )
:
dataio_silo_pllel(dtype,p)
{
#ifdef TESTING
  cout <<"Setting up utility Silo I/O class.\n";
#endif
  return;
}

// ##################################################################
// ##################################################################


int dataio_silo_utility::SRAD_get_nproc_numfiles(
      string fname,
      int *np,
      int *nf
      )
{
  int err=0;

  //
  // open file
  //
  cout <<"opening file: "<<fname<<"\n";
  DBfile *dbfile = 0;
  dbfile = DBOpen(fname.c_str(), DB_UNKNOWN, DB_READ);
  if (!dbfile) rep.error("open silo file failed.",dbfile);
  
  //
  // read nproc, numfiles from header
  //
  DBSetDir(dbfile,"/header");
  int nproc=0, numfiles=0; //, groupsize=0;
  err += DBReadVar(dbfile,"MPI_nproc",&nproc);
  err += DBReadVar(dbfile,"NUM_FILES",&numfiles);
  if (err) {
    cout <<"must be serial file -- failed to find NUM_FILES and MPI_nproc\n";
    cout <<"continuing assuming serial file....\n";
    //rep.error("error reading params from file",fname);
    nproc=1; numfiles=1; //groupsize=1;
  }
  else {
#ifdef TESTING
    cout <<"\tRead nproc="<<nproc<<"\tand numfiles="<<numfiles<<"\n";
#endif
    //    groupsize = nproc/numfiles;
    nproc = nproc;
  }
  DBClose(dbfile); dbfile=0; 
  
  *np = nproc;
  *nf = numfiles;
  return err;
}



// ##################################################################
// ##################################################################



bool dataio_silo_utility::SRAD_point_on_my_domain(
      const cell *c, ///< pointer to cell
      class MCMDcontrol *filePM ///< pointer to class with nproc.
      )
{
  //
  // Assume point is on domain, and set to false if found to be off.
  //
  bool on=true;
  double dpos[SimPM.ndim]; CI.get_dpos(c,dpos);
  for (int i=0; i<SimPM.ndim; i++) {
    if (dpos[i]<filePM->LocalXmin[i]) on=false;
    if (dpos[i]>filePM->LocalXmax[i]) on=false;
  }
  return on;
}



// ##################################################################
// ##################################################################



int dataio_silo_utility::SRAD_read_var2grid(
      DBfile *dbfile,        ///< pointer to silo file.
      class GridBaseClass *ggg, ///< pointer to data.
      const string variable, ///< variable name to read.
      const long int npt,     ///< number of cells expected.
      class MCMDcontrol *filePM ///< pointer to class with nproc.
      )
{
  //
  // The dbfile pointer should already be in the directory containing
  // the named variable to read, so it's ok to bug out if we don't
  // find it.
  //
  DBquadvar *silodata=0;
  silodata = DBGetQuadvar(dbfile,variable.c_str());
  if (!silodata) {
    rep.error("dataio_silo::read_variable2grid() failed to read variable",
              variable);
  }
  if (silodata->nels != npt) {
    rep.error("dataio_silo::read_variable2grid() wrong number of cells",
              silodata->nels-SimPM.Ncell);
  }

  //
  // Check that datatype is what we are expecting!  If not, then 
  // delete data arrays, reset datatype, and re-create data arrays.
  //
  if (silodata->datatype != silo_dtype) {
    cout <<"\n\tSRAD_read_var2grid() quadvar has type="<<silodata->datatype;
    cout <<" but expecting type="<<silo_dtype<<"\n";
    cout <<"\t... resetting datatype for this file.\n";
    cout <<"    DB_INT=16, DB_SHORT=17, DB_LONG=18, DB_FLOAT=19, ";
    cout <<"DB_DOUBLE=20, DB_CHAR=21, DB_LONG_LONG=22, DB_NOTYPE=25\n\n";
    delete_data_arrays();
    silo_dtype = silodata->datatype;
    create_data_arrays();
  }

  //
  // Create a pointer to the data in the silo stuct DBquadvar.  This
  // is a void pointer, so I have to reinterpret it to get data that
  // PION can understand.
  //
  void **data = silodata->vals;
  float **fdata=0;
  double **ddata=0;
  if (silo_dtype==DB_FLOAT) {
    fdata = reinterpret_cast<float **>(data);
  }
  else {
    ddata = reinterpret_cast<double **>(data);
  }

  if (variable=="Velocity" || variable=="MagneticField") {
    int v1,v2,v3;
    if (variable=="Velocity") {v1=VX;v2=VY;v3=VZ;}
    else                      {v1=BX;v2=BY;v3=BZ;}
    //    cout <<"name: "<<silodata->name<<"\tnels="<<silodata->nels<<"\n";
    //    cout <<"ndims: "<<silodata->ndims<<"\tnvals: "<<silodata->nvals<<"\n";
    //cout <<"reading variable "<<variable<<" into element "<<v1<<" of state vec.\n";
    cell *c=ggg->FirstPt(); long int ct=0;
    do {
      if (SRAD_point_on_my_domain(c,filePM)) {
        //      cout <<"ct="<<ct<<"\t and ncell="<<npt<<"\n";
        if (silo_dtype==DB_FLOAT) {
          c->P[v1] = fdata[0][ct];
          c->P[v2] = fdata[1][ct];
          c->P[v3] = fdata[2][ct];
          ct++;
        }
        else {
          c->P[v1] = ddata[0][ct];
          c->P[v2] = ddata[1][ct];
          c->P[v3] = ddata[2][ct];
          ct++;
        }
        //c->P[v1] = data[0][ct];
        //c->P[v2] = data[1][ct];
        //c->P[v3] = data[2][ct];
        //c->P[v1] = silodata->vals[0][ct];
        //c->P[v2] = silodata->vals[1][ct];
        //c->P[v3] = silodata->vals[2][ct];
        //cout <<"ct="<<ct<<"\t and ncell="<<npt<<"\n";
        ct++;
      }
    } while ( (c=ggg->NextPt(c))!=0 );
    if (ct != npt) rep.error("wrong number of points read for vector variable",ct-npt);
  } // vector variable

  else {
    int v1=0;
    if      (variable=="Density")         v1=RO;
    else if (variable=="Pressure")        v1=PG;
    else if (variable=="VelocityX")       v1=VX;
    else if (variable=="VelocityY")       v1=VY;
    else if (variable=="VelocityZ")       v1=VZ;
    else if (variable=="MagneticFieldX")  v1=BX;
    else if (variable=="MagneticFieldY")  v1=BY;
    else if (variable=="MagneticFieldZ")  v1=BZ;
    else if (variable=="glmPSI")          v1=SI;
    //
    // Now loop over up to MAX_NVAR tracers...
    //
    else if (variable.substr(0,2)=="Tr") {
      int itr = atoi(variable.substr(2,3).c_str());
      if (!isfinite(itr) || itr<0 || itr>=MAX_NVAR) {
        rep.error("Bad diffuse Column-density identifier.",variable);
      }
      v1 = SimPM.ftr +itr;
    }
    else rep.error("what var to read???",variable);
    //cout <<"reading variable "<<variable<<" into element "<<v1<<" of state vec.\n";

    //
    // FASTER WAY: SCANS ONLY NEEDED CELLS.
    //
    // First get to start cell in local domain:
    //
    enum direction posdir[3] = {XP,YP,ZP};
    cell *start=ggg->FirstPt(); long int ct=0;
    for (int i=0;i<SimPM.ndim;i++) {
      while (CI.get_dpos(start,i) < filePM->LocalXmin[i])
        start = ggg->NextPt(start,posdir[i]);
    }
    //
    // Now use nested for-loops to only go through cells in the local domain.
    // We assume we go through x-dir column first, then along y, and finally Z
    //
    class cell 
      *cx=start,
      *cy=start,
      *cz=start;
    if (SimPM.ndim<3) filePM->LocalNG[ZZ]=1;
    if (SimPM.ndim<2) filePM->LocalNG[YY]=1;
    for (int k=0; k<filePM->LocalNG[ZZ]; k++) {
      cy=cz;
      for (int j=0; j<filePM->LocalNG[YY]; j++) {
        cx = cy;
        for (int i=0; i<filePM->LocalNG[XX]; i++) {
          if (!SRAD_point_on_my_domain(cx,filePM))
            rep.error("FAST READ IS IN THE WRONG PLACE!!!",cx->pos[XX]);
          if (silo_dtype==DB_FLOAT) {
            cx->P[v1] = fdata[0][ct];
          }
          else {
            cx->P[v1] = ddata[0][ct];
          }
          ct++;
          cx = ggg->NextPt(cx,posdir[XX]);
        }
        if (SimPM.ndim>1) cy = ggg->NextPt(cy,posdir[YY]);
      }
      if (SimPM.ndim>2) cz = ggg->NextPt(cz,posdir[ZZ]);
    }
    if (ct != npt) {
      rep.error("wrong number of points read for scalar variable",ct-npt);
    }
   
  } // scalar variable

  //  cout <<"Read variable "<<variable<<"\n";
  DBFreeQuadvar(silodata); //silodata=0;
  fdata=0;
  ddata=0;
  return 0;
}



// ##################################################################
// ##################################################################



void dataio_silo_utility::set_pllel_filename(
      std::string &fname,  ///< filename
      const int ifile      ///< file number to replace name with.
      )
{
  //
  // If we have a parallel file, Parse filename, and replace file number 
  // with new ifile, store in name 'fname'.
  //
  ostringstream temp; 
  temp.fill('0');
  string::size_type pos = fname.find("_0000");
  if (pos==string::npos) {
    cout <<"didn't find _0000 in file, but claim we are reading pllel file!\n";
    rep.error("not a parallel i/o filename!",fname);
  }
  else {
    temp.str("");temp<<"_";temp.width(4);temp<<ifile;
    fname.replace(pos,5,temp.str());
    //cout <<"\tNew fname: "<<fname<<"\n";
    temp.str("");
  }
  return;
}



// ##################################################################
// ##################################################################



void dataio_silo_utility::set_dir_in_file(
        std::string &mydir,  ///< directory name.
        const int my_rank,       ///< myrank (global).
        const int my_group_rank  ///< myrank in group.
        )
{
  ostringstream temp; temp.fill('0');
  temp.str(""); temp << "/rank_"; temp.width(4); temp << my_rank << "_domain_";
  temp.width(4); temp << my_group_rank;
  mydir = temp.str(); temp.str("");
  //cout <<"\t\tdomain: "<<mydir<<"\n";
  return;
}  



// ##################################################################
// ##################################################################



int dataio_silo_utility::serial_read_any_data(
      string firstfile,        ///< file to read from
      class GridBaseClass *ggg ///< pointer to data.
      )
{
  if (!ggg) rep.error("null pointer to computational grid!",ggg);

  //
  // Read file data onto grid; this may be serial or parallel, so we
  // need to decide first.
  //
  int nproc=0, numfiles=0, groupsize=0;
  int err = SRAD_get_nproc_numfiles(firstfile, &nproc, &numfiles);

  //
  // Set up a MCMDcontrol class for iterating over the quadmeshes
  //
  class MCMDcontrol filePM;
  filePM.set_nproc(nproc);

  if (err) {
    //
    // must be reading serial file, so use serial ReadData() function:
    //
    groupsize   = 1;
    err = dataio_silo::ReadData(firstfile,ggg);
    rep.errorTest("Failed to read serial data",0,err);
  }
  else {
    //
    // must be reading parallel file, so want to read in every subdomain onto grid.
    // Use local functions for this.
    //
    // groupsize is decided interestingly by PMPIO (silo): if numfiles divided nproc
    // evenly then groupsize is nproc/numfiles, but if not then groupsize is 
    // ((int) (nproc/numfiles))+1, I guess so the last files has at least one fewer
    // domain rather than at least one more domain.
    //
    groupsize   = nproc/numfiles;
    if ((nproc%numfiles) !=0) groupsize++;

    err = serial_read_pllel_silodata(firstfile, ggg, numfiles, groupsize, &filePM);
    rep.errorTest("Failed to read parallel data",0,err);
  }
  //  cout <<"read data successfully.\n";
  return 0;
}



// ##################################################################
// ##################################################################



int dataio_silo_utility::serial_read_pllel_silodata(
      const string firstfile, ///< filename
      class GridBaseClass *ggg, ///< pointer to data.
      const int numfiles, ///< number of files
      const int groupsize, ///< number of groups
      class MCMDcontrol *filePM ///< number of processes used to write file.
      )
{
  int err=0;

  //
  // First loop over all files:
  //
  for (int ifile=0; ifile<numfiles; ifile++) {
    string infile = firstfile;
    //
    // Replace filename with new file corresponding to current 'ifile' value.
    //
    set_pllel_filename(infile,ifile);
    
    DBfile *dbfile = DBOpen(infile.c_str(), DB_UNKNOWN, DB_READ);
    if (!dbfile) rep.error("open first silo file failed.",dbfile);
    //
    // loop over domains within this file.  The last file may have fewer
    // domains, so we set ng to be the minimum of groupsize or all 
    // remaining domains.
    //
    int ng=min(filePM->get_nproc()-ifile*groupsize, groupsize);
    for (int igroup=0; igroup<ng; igroup++) {
      DBSetDir(dbfile,"/");
      //
      // choose myrank, and decompose domain accordingly.
      //
      filePM->set_myrank(ifile*groupsize +igroup);
      filePM->decomposeDomain();
      
      //
      // set directory in file.
      //
      string mydir;
      set_dir_in_file(mydir, filePM->get_myrank(), igroup);
      DBSetDir(dbfile, mydir.c_str());
      
      //
      // set variables to read: (ripped from dataio_silo class)
      //
      //std::vector<string> readvars;
      //set_readvars(readvars);
      set_readvars(SimPM.eqntype);
      
      //
      // now read each variable in turn from the mesh
      //
      for (std::vector<string>::iterator i=readvars.begin(); i!=readvars.end(); ++i) {
        err = SRAD_read_var2grid(dbfile, ggg, (*i), filePM->LocalNcell, filePM);
        if (err)
          rep.error("error reading variable",(*i));
      }
    } // loop over domains within a file.
    
    //
    // Close this file
    //
    DBClose(dbfile);
    dbfile=0; 
  } // loop over files

  //cout <<"read parallel data successfully.\n";
  return 0;
}



// ##################################################################
// ##################################################################



int dataio_silo_utility::parallel_read_any_data(
      string firstfile,        ///< file to read from
      class GridBaseClass *ggg ///< pointer to data.
      )
{
  if (!ggg) rep.error("null pointer to computational grid!",ggg);
  int err=0;

  //
  // The idea behind this is that a program running on N cores can
  // read data written by M cores, where N and M can be any positive
  // integers (possibly powers of 2 for the domain decomposition to
  // work).
  // 
  // If we are a parallel program, then mpiPM should be already set,
  // and the domain decomposition into N sub-domains is already done,
  // and the grid is set up for this sub-domain.
  //
  int nproc=0, numfiles=0, groupsize=0;
  err = SRAD_get_nproc_numfiles(firstfile, &nproc, &numfiles);
  if (err) {
    //
    // must be reading serial file, so we only want part of the domain
    // read onto the local grid, so we need a new function to read
    // this.
    //
    groupsize   = 1;
    numfiles  = 1;
    err = parallel_read_serial_silodata(firstfile,ggg);
    rep.errorTest("(silocompare) Failed to read data",0,err);
  }
  else {
    //
    // must be reading parallel file, so want to read in every
    // subdomain onto grid.  Use local functions for this:
    //
    // groupsize is decided interestingly by PMPIO (silo): if numfiles divided nproc
    // evenly then groupsize is nproc/numfiles, but if not then groupsize is 
    // ((int) (nproc/numfiles))+1 for the first NX domains, and
    // (nproc/numfiles) for the remainder.  Here NX=(nproc%numfiles)
    //
    groupsize   = nproc/numfiles;
    if ((nproc%numfiles) !=0) groupsize++;

    //
    // We should take it in turns reading data (is this necessary????
    // not sure, but doing it anyway.)
    // Try allowing up to 16 simultaneous reads.
    //
    int max_reads=16;
    int nloops=0;
    if (mpiPM->get_nproc()<max_reads) nloops = 1;
    else {
      nloops = mpiPM->get_nproc()/max_reads;
      if (mpiPM->get_nproc()%max_reads !=0) {
        nloops+=1; // this shouldn't happen, but anyway...
        cout <<"Nproc not a power of 2!  This will cause trouble.\n";
      }
    }

    clk.start_timer("readdata"); double tsf=0;
    for (int count=0; count<nloops; count++) {
      if ( (mpiPM->get_myrank()+nloops)%nloops == count) {
        cout <<"!READING DATA!!... myrank="<<mpiPM->get_myrank()<<"  i="<<count;
        err = parallel_read_parallel_silodata(firstfile, ggg, numfiles, groupsize, nproc);
        rep.errorTest("Failed to read parallel data",0,err);
      }
      else {
        cout <<"waiting my turn... myrank="<<mpiPM->get_myrank()<<"  i="<<count;
      }
      COMM->barrier("pllel_file_read");
      tsf=clk.time_so_far("readdata");
      cout <<"\t time = "<<tsf<<" secs."<<"\n";
    }
    clk.stop_timer("readdata");

  }
  //  cout <<"read data successfully.\n";
  return 0;
}


// ##################################################################
// ##################################################################




int dataio_silo_utility::parallel_read_serial_silodata(
<<<<<<< HEAD
        string firstfile,        ///< file to read from
        class GridBaseClass *ggg ///< pointer to data.
        )
=======
      string firstfile,        ///< file to read from
      class GridBaseClass *ggg ///< pointer to data.
      )
>>>>>>> 02bc370f
{
  int err=0;
  //
  // This is quite simple -- the local domain reads in a subset of the
  // uniform grid in the file.
  //
  DBfile *dbfile = DBOpen(firstfile.c_str(), DB_UNKNOWN, DB_READ);
  if (!dbfile) rep.error("open first silo file failed.",dbfile);

  int ftype = DBGetDriverType(dbfile);
  if (ftype==DB_HDF5) {
    //cout <<"READING HDF5 FILE!!!!!!!!!!!!!!!!!!!!!!!!!!!!!!!!!!!!\n";
    //
    // Not sure if we need this for reading, but set it anyway.
    //
    int friendly=DBGetFriendlyHDF5Names();
    DBSetFriendlyHDF5Names(friendly);
  }

  //
  // Set variables to read based on what equations we are using (this
  // is read from the header previously)
  //
  err = set_readvars(SimPM.eqntype);
  if (err) rep.error("failed to set readvars in ReadData",err);

  string qm_dir("/");
  DBSetDir(dbfile, qm_dir.c_str());
  string qm_name="UniformGrid";

  //
  // Get max and min quadmesh positions (integers)
  //
  int mesh_iXmin[ndim], mesh_iXmax[ndim];
  get_quadmesh_integer_extents(dbfile, qm_dir, qm_name, mesh_iXmin, mesh_iXmax);
  //if (err) rep.error("Failed to get quadmesh extents!",qm_dir);

  //
  // now read each variable in turn from the mesh, using the parallel
  // read function.
  //
  for (std::vector<string>::iterator i=readvars.begin(); i!=readvars.end(); ++i) {
    err = PP_read_var2grid(dbfile, ggg, (*i), SimPM.Ncell, mesh_iXmin, mesh_iXmax);
    if (err)
      rep.error("dataio_silo::ReadData() error reading variable",(*i));
  }

  DBSetDir(dbfile,"/");
  DBClose(dbfile);
  dbfile=0;

  return err;
}




// ##################################################################
// ##################################################################




int dataio_silo_utility::parallel_read_parallel_silodata(
      string firstfile,        ///< file to read from
      class GridBaseClass *ggg, ///< pointer to data.
      const int numfiles, ///< number of files
      const int groupsize, ///< number of groups
      const int nmesh    ///< number of domains in file.
      )
{
  int err=0;
  //
  // We need a MCMDcontrol struct to mimic the struct used to write the file.
  //
  class MCMDcontrol filePM;
  filePM.set_nproc(nmesh);

  //
  // First loop over all files:
  //
  for (int ifile=0; ifile<numfiles; ifile++) {
    string infile = firstfile;
    //
    // Replace filename with new file corresponding to current 'ifile' value.
    //
    set_pllel_filename(infile,ifile);
    
    DBfile *dbfile = DBOpen(infile.c_str(), DB_UNKNOWN, DB_READ);
    if (!dbfile) rep.error("open first silo file failed.",dbfile);
    //
    // loop over domains within this file. The number of domains per file is
    // not constant if (R=nproc%numfiles)!=0.  One extra domain is added to the
    // first R files.  If R==0, then we can ignore this, since all files have
    // ng=groupsize domains
    //
    int R = nmesh%numfiles; if (R<0) R+= numfiles;
    int ng=0;
    if (R!=0) {
      if (ifile<R) ng=groupsize;
      else         ng=groupsize-1;
    }
    else {
      ng=groupsize;
    }
    //int ng=min(nmesh-ifile*groupsize, groupsize);

    for (int igroup=0; igroup<ng; igroup++) {
      DBSetDir(dbfile,"/");
      //
      // choose myrank, and decompose domain accordingly.
      // This is complicated by the first R files having one more file per
      // group than the rest (but only if R!=0).
      //
      if (R!=0) {
        if (ifile<R)
          filePM.set_myrank(ifile*groupsize +igroup);
        else 
          filePM.set_myrank((R*groupsize) +(ifile-R)*(groupsize-1) +igroup);
      }
      else {
        filePM.set_myrank(ifile*groupsize +igroup);
      }

      filePM.decomposeDomain();
      
      //
      // set directory in file.
      //
      string qm_dir;
      set_dir_in_file(qm_dir, filePM.get_myrank(), igroup);
      DBSetDir(dbfile, qm_dir.c_str());
      
      //
      // Set mesh_name from rank. quadmesh is in the current directory
      // and called "unigridXXXX" where XXXX=filePM.myrank
      //
      string qm_name;
      mesh_name(filePM.get_myrank(),qm_name);
      //cout <<"got mesh name= "<<qm_name<<" in mesh dir= "<<qm_dir<<"\n";

      //
      // Get max and min quadmesh positions (integers)
      //
      int mesh_iXmin[ndim], mesh_iXmax[ndim];
      get_quadmesh_integer_extents(dbfile, qm_dir, qm_name, mesh_iXmin, mesh_iXmax);
      //if (err) rep.error("Failed to get quadmesh extents!",qm_dir);

      //
      // Get max and min grid positions (integers)
      //
      int localmin[ndim], localmax[ndim];
      for (int v=0;v<ndim;v++) {
        localmin[v] = ggg->iXmin(static_cast<axes>(v));
        localmax[v] = ggg->iXmax(static_cast<axes>(v));
      }

      //
      // See if quadmesh intersects local domain at all.
      //
      bool get_data=true;
      for (int v=0;v<ndim;v++) {
        if ( (mesh_iXmax[v]<=localmin[v]) ||
             (mesh_iXmin[v]>=localmax[v]) )
          get_data=false;
      }

      if (!get_data) {
        //cout <<"*** skipping mesh "<<qm_name<<" because not on local domain.\n";
      }
      else {
        //cout <<"**** reading mesh "<<qm_name<<" because it is on local domain.\n";
        //
        // set variables to read: (ripped from dataio_silo class)
        //
        set_readvars(SimPM.eqntype);
        
        //
        // now read each variable in turn from the mesh, using the
        // parallel-parallel read function
        //
        for (std::vector<string>::iterator i=readvars.begin(); i!=readvars.end(); ++i) {
          err = PP_read_var2grid(dbfile, ggg, (*i), filePM.LocalNcell, mesh_iXmin, mesh_iXmax);
          if (err)
            rep.error("error reading variable",(*i));
        } // loop over variables.
      }
    } // loop over domains within a file.
    

    DBClose(dbfile);
    dbfile=0; 
  } // loop over files

  return 0;
}



// ##################################################################
// ##################################################################



void dataio_silo_utility::mesh_name(
      const int rank, ///< rank
      string &mesh_name
      )
{
  //
  // Get mesh_name from rank
  //
  ostringstream temp; temp.str(""); temp.fill('0');
  temp<<"unigrid"; temp.width(4); temp<<rank;
  mesh_name = temp.str();
  return;
}



// ##################################################################
// ##################################################################



void dataio_silo_utility::get_quadmesh_extents(
      DBfile *dbfile,        ///< pointer to silo file.
      const string mesh_dir, ///< directory of mesh
      const string qm_name,  ///< name of mesh
      double *mesh_xmin, ///< Xmin for mesh (output)
      double *mesh_xmax ///< Xmax for mesh (output)
      )
{

  //
  // Make sure we're in the right dir
  //
  DBSetDir(dbfile, mesh_dir.c_str());

  //
  // Now get the mesh from the file.
  //
  DBquadmesh *qm=0;
  qm = DBGetQuadmesh(dbfile,qm_name.c_str());
  if (!qm) rep.error("failed to get quadmesh",qm_name);

  //
  // Check that datatype is what we are expecting!  If not, then 
  // delete data arrays, reset datatype, and re-create data arrays.
  //
  if (qm->datatype != silo_dtype) {
    cout <<"\n\tget_quadmesh_extents() quadvar has type="<<qm->datatype;
    cout <<" but expecting type="<<silo_dtype<<"\n";
    cout <<"\t... resetting datatype for this file.\n";
    cout <<"    DB_INT=16, DB_SHORT=17, DB_LONG=18, DB_FLOAT=19, ";
    cout <<"DB_DOUBLE=20, DB_CHAR=21, DB_LONG_LONG=22, DB_NOTYPE=25\n\n";
    delete_data_arrays();
    silo_dtype = qm->datatype;
    create_data_arrays();
  }

  if (silo_dtype==DB_FLOAT) {
    float  *fqmmin = qm->min_extents;
    float  *fqmmax = qm->max_extents;
    for (int v=0;v<ndim;v++) {
      mesh_xmin[v] = fqmmin[v];
      mesh_xmax[v] = fqmmax[v];
      //cout <<"dir: "<<v<<"\t min="<<mesh_xmin[v]<<" and max="<<mesh_xmax[v]<<"\n";
    }
  }
  else {
    double *dqmmin = reinterpret_cast<double *>(qm->min_extents);
    double *dqmmax = reinterpret_cast<double *>(qm->max_extents);
    for (int v=0;v<ndim;v++) {
      mesh_xmin[v] = dqmmin[v];
      mesh_xmax[v] = dqmmax[v];
      //cout <<"dir: "<<v<<"\t min="<<mesh_xmin[v]<<" and max="<<mesh_xmax[v]<<"\n";
    }
  }
  DBFreeQuadmesh(qm); //qm=0;
  return;
}



// ##################################################################
// ##################################################################



void dataio_silo_utility::get_quadmesh_integer_extents(
      DBfile *dbfile,        ///< pointer to silo file.
      const string mesh_dir, ///< directory of mesh
      const string qm_name,  ///< name of mesh
      int *iXmin, ///< integer Xmin for mesh (output)
      int *iXmax  ///< integer Xmax for mesh (output)
      )
{
  //
  // First get the double precision extents
  //
  double mesh_xmin[ndim], mesh_xmax[ndim];
  get_quadmesh_extents(dbfile, mesh_dir, qm_name, mesh_xmin, mesh_xmax);

  //
  // Now use the cell interface to get the integer extents (Note that
  // this will fail and bug out if the global grid class isn't set up,
  // since that defines the coordinate system).
  //
  CI.get_ipos_vec(mesh_xmin, iXmin);
  CI.get_ipos_vec(mesh_xmax, iXmax);

  //rep.printVec("get_quadmesh_integer_extents: mesh_Xmin",mesh_xmin,ndim);
  //rep.printVec("get_quadmesh_integer_extents: mesh_Xmax",mesh_xmax,ndim);
  
  //rep.printVec("get_quadmesh_integer_extents: iXmin",iXmin,ndim);
  //rep.printVec("get_quadmesh_integer_extents: iXmax",iXmax,ndim);
  
  return;
}



// ##################################################################
// ##################################################################



int dataio_silo_utility::PP_read_var2grid(
<<<<<<< HEAD
        DBfile *dbfile,        ///< pointer to silo file.
        class GridBaseClass *ggg, ///< pointer to data.
        const string variable, ///< variable name to read.
        const long int,   ///< number of cells expected (defunct!)
        const int *iXmin, ///< integer Xmin for mesh
        const int *iXmax  ///< integer Xmax for mesh
        )
=======
      DBfile *dbfile,        ///< pointer to silo file.
      class GridBaseClass *ggg, ///< pointer to data.
      const string variable, ///< variable name to read.
      const long int,   ///< number of cells expected (defunct!)
      const int *iXmin, ///< integer Xmin for mesh
      const int *iXmax  ///< integer Xmax for mesh
      )
>>>>>>> 02bc370f
{
  //
  // The dbfile pointer should already be in the directory containing
  // the named variable to read, so it's ok to bug out if we don't
  // find it.
  //
  DBquadvar *qv=0;
  qv = DBGetQuadvar(dbfile,variable.c_str());
  if (!qv)
    rep.error("dataio_silo::read_variable2grid() failed to read variable",variable);

  //
  // Check that datatype is what we are expecting!  If not, then 
  // delete data arrays, reset datatype, and re-create data arrays.
  //
  if (qv->datatype != silo_dtype) {
    cout <<"\n\tPP_read_var2grid() quadvar has type="<<qv->datatype;
    cout <<" but expecting type="<<silo_dtype<<"\n";
    cout <<"\t... resetting datatype for this file.\n";
    cout <<"    DB_INT=16, DB_SHORT=17, DB_LONG=18, DB_FLOAT=19, ";
    cout <<"DB_DOUBLE=20, DB_CHAR=21, DB_LONG_LONG=22, DB_NOTYPE=25\n\n";
    delete_data_arrays();
    silo_dtype = qv->datatype;
    create_data_arrays();
  }
  
  //
  // So now part of the quadmesh intersects the local domain, so we
  // run through the data and pick out the ones we want.  Silo stores
  // the data in a big 1D array with elements stored in the order
  // D[NY*NY*iz+NX*iy+ix], so we go along x-columns, then y, then z.
  //
  //
  // Set a pointer to the data in the quadmesh
  //
  void **data = qv->vals;
  float **fdata=0;
  double **ddata=0;
  if (silo_dtype==DB_FLOAT) {
    fdata = reinterpret_cast<float **>(data);
  }
  else {
    ddata = reinterpret_cast<double **>(data);
  }

  //
  // Set variables to read, first check for vector and then scalar
  // data
  //
  int v1=-1, v2=-1, v3=-1;

  if (variable=="Velocity" || variable=="MagneticField") {
    if (variable=="Velocity") {v1=VX;v2=VY;v3=VZ;}
    else                      {v1=BX;v2=BY;v3=BZ;}
  }
  else {
    if      (variable=="Density")         v1=RO;
    else if (variable=="Pressure")        v1=PG;
    else if (variable=="VelocityX")       v1=VX;
    else if (variable=="VelocityY")       v1=VY;
    else if (variable=="VelocityZ")       v1=VZ;
    else if (variable=="MagneticFieldX")  v1=BX;
    else if (variable=="MagneticFieldY")  v1=BY;
    else if (variable=="MagneticFieldZ")  v1=BZ;
    else if (variable=="glmPSI")          v1=SI;
    //
    // Now loop over up to MAX_NVAR tracers...
    //
    else if (variable.substr(0,2)=="Tr") {
      int itr = atoi(variable.substr(2,3).c_str());
      if (!isfinite(itr) || itr<0 || itr>=MAX_NVAR) {
        rep.error("Bad diffuse Column-density identifier.",variable);
      }
      v1 = SimPM.ftr +itr;
    }
    else rep.error("what var to read???",variable);
  }
  //cout <<"vars=["<<v1<<", "<<v2<<", "<<v3<<"]\n";

  //
  // Get to first cell in the quadmesh/grid intersection region.
  //
  cell *c=ggg->FirstPt();

  for (int v=0;v<ndim;v++) {
    enum direction posdir = static_cast<direction>(2*v+1);

    while (c!=0 && c->pos[v]<iXmin[v]) {
      c=ggg->NextPt(c,posdir);
    }
    if (!c) {
<<<<<<< HEAD
      rep.error("Went off end of grid looking for starting cell",iXmin[v]-ggg->FirstPt()->pos[v]);
=======
      rep.error("Went off end of grid looking for starting cell",
                iXmin[v]-ggg->FirstPt()->pos[v]);
>>>>>>> 02bc370f
    }
  }


  //
  // Get the starting indices for the quadmesh -- the starting cell is
  // at least dx/2 greater than iXmin in every direction, and the
  // difference is an odd number for cell-size=2, so this integer
  // division will always get the right answer, since all compilers
  // round down for integer division of positive numbers.
  //
  int dx = CI.get_integer_cell_size();
  int qm_start[ndim];
  int qm_ix[ndim], qm_NX[ndim];
  for (int v=0;v<ndim;v++) {
    qm_start[v] = (c->pos[v]-iXmin[v])/dx;
    //cout <<"\t\tv="<<v<<" start="<<qm_start[v]<<" pos=";
    //cout <<c->pos[v]<< ", xmin="<<iXmin[v]<<" dims="<<qv->dims[v]<<"\n";
    qm_ix[v] = qm_start[v];
    //
    // Get number of elements in each direction for this subdomain.
    // Can read it from the quadvar struct or else we could get it
    // from mpiPM->localNG[] I suppose...  N.B. qv->dims is the number
    // of data entries in each direction (by contrast quadmesh has
    // qm->dims[] = num.nodes = qv->dims[]+1).
    //
    qm_NX[v] = qv->dims[v];
  }
  
  class cell 
    *cx=c,
    *cy=c,
    *cz=c;
  long int ct=0;
  long int qv_index=0;

  while (cz!=0) {
    //
    // Trace an x-y plane in the current z-plane.
    // Set index, and reset the y-index counter
    //
    qm_ix[YY] = qm_start[YY];
    cy = cz;
    
    while (cy!=0) {
      //
      // Trace an x-column starting at the mesh start point.
      //
      cx = cy;
      //
      // Get to starting index [NX*NY*iz+NX*iy+ix]
      //
      qv_index = 0;
      if (ndim>2) qv_index += qm_NX[XX]*qm_NX[YY]*qm_ix[ZZ];
      if (ndim>1) qv_index += qm_NX[XX]*qm_ix[YY];
      qm_ix[XX] = qm_start[XX];
      qv_index += qm_ix[XX];
      
      while ((cx!=0) && cx->pos[XX]<iXmax[XX]) {
        //
        // Different pointers if float or double.
        //
        if (silo_dtype==DB_FLOAT) {
          cx->P[v1] = fdata[0][qv_index];
          if (v2>0) cx->P[v2] = fdata[1][qv_index];
          if (v3>0) cx->P[v3] = fdata[2][qv_index];
        }
        else {
          cx->P[v1] = ddata[0][qv_index];
          if (v2>0) cx->P[v2] = ddata[1][qv_index];
          if (v3>0) cx->P[v3] = ddata[2][qv_index];
        }
        //cx->P[v1] = data[0][qv_index];
        //if (v2>0) cx->P[v2] = data[1][qv_index];
        //if (v3>0) cx->P[v3] = data[2][qv_index];

        //rep.printVec("Cell",cx->pos,ndim);
        cx = ggg->NextPt(cx,XP);
        qv_index++;
        qm_ix[XX] ++;
        ct++;
      } // x-column
      
      if (ndim>1) {
        //
        // move to next x-column in YP direction, if it exists, and if
        // it is on the mesh domain.  Also increment qm_ix[YY] to
        // indicate this.
        //
        cy = ggg->NextPt(cy,YP);
        if (cy!=0 && cy->pos[YY]>iXmax[YY]) cy = 0;
        qm_ix[YY] ++;
      }
      else {
        //
        // ndim==1, so we want to break out of the y-dir loop
        //
        cy = 0;
      }

    } // y-loop

    if (ndim>2) {
      //
      // move to next XY-plane in the ZP direction, if it exists and
      // if it is on the mesh domain.  Also increment the qm_ix[ZZ]
      // counter.
      //
      cz = ggg->NextPt(cz,ZP);
      if (cz!=0 && cz->pos[ZZ]>iXmax[ZZ]) cz = 0;
      qm_ix[ZZ] ++;
    }
    else {
      //
      // ndim<=2, so we want to break out of the z-dir loop
      //
      cz = 0;
    }
    
  } // z-loop. 


  //  cout <<"Read variable "<<variable<<"\n";
  DBFreeQuadvar(qv); //qv=0;
  data=0;
  fdata=0;
  ddata=0;
  return 0;
}


// ##################################################################
// ##################################################################



/********************************************************/
/*************** dataio_silo_utility ********************/
/********************************************************/<|MERGE_RESOLUTION|>--- conflicted
+++ resolved
@@ -589,15 +589,9 @@
 
 
 int dataio_silo_utility::parallel_read_serial_silodata(
-<<<<<<< HEAD
-        string firstfile,        ///< file to read from
-        class GridBaseClass *ggg ///< pointer to data.
-        )
-=======
       string firstfile,        ///< file to read from
       class GridBaseClass *ggg ///< pointer to data.
       )
->>>>>>> 02bc370f
 {
   int err=0;
   //
@@ -927,15 +921,6 @@
 
 
 int dataio_silo_utility::PP_read_var2grid(
-<<<<<<< HEAD
-        DBfile *dbfile,        ///< pointer to silo file.
-        class GridBaseClass *ggg, ///< pointer to data.
-        const string variable, ///< variable name to read.
-        const long int,   ///< number of cells expected (defunct!)
-        const int *iXmin, ///< integer Xmin for mesh
-        const int *iXmax  ///< integer Xmax for mesh
-        )
-=======
       DBfile *dbfile,        ///< pointer to silo file.
       class GridBaseClass *ggg, ///< pointer to data.
       const string variable, ///< variable name to read.
@@ -943,7 +928,6 @@
       const int *iXmin, ///< integer Xmin for mesh
       const int *iXmax  ///< integer Xmax for mesh
       )
->>>>>>> 02bc370f
 {
   //
   // The dbfile pointer should already be in the directory containing
@@ -1035,12 +1019,8 @@
       c=ggg->NextPt(c,posdir);
     }
     if (!c) {
-<<<<<<< HEAD
-      rep.error("Went off end of grid looking for starting cell",iXmin[v]-ggg->FirstPt()->pos[v]);
-=======
       rep.error("Went off end of grid looking for starting cell",
                 iXmin[v]-ggg->FirstPt()->pos[v]);
->>>>>>> 02bc370f
     }
   }
 
