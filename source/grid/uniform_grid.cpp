///
/// \file uniform_grid.cpp
/// 
/// \author Jonathan Mackey
/// 
/// Function definitions for UniformGrid class:
/// - setup boundaries.
/// - allocate/delete grid data and setup linked lists.
/// - update boundaries.
/// 
/// Modifications:\n
///  - 2007-08-07 minor fixes to boundary conditions.
///  - 2007-11-06 changed BC setup structure.  tested and it works
///     identically. This is for ease of use when adding parallel
///     boundaries.
/// - 2010-01-26 JM: Added get_iXmin/iXmax/iRange() functions to
///     grid class to give integer positions.
/// - 2010-01-26 JM: Took out unused cstep,maxstep vars in some 
///     update_boundary functions.
///  - 2010-02-03 JM: fixed compiler warnings about re-used and 
///     unused variables.
/// - 2010-03-12 JM: Started work on one-way boundaries which allow 
///     inflow/outflow but not both. For outflow-only, this will work 
///     by checking the normal velocity.  If it is off the grid then 
///     we'll use zero gradient to set the boundary value; if it's 
///     onto the grid then we'll use reflecting condition to set the 
///     boundary value (but what about field??? Maybe just setting 
///     the velocity to be either outflowing or zero in the boundary 
///     cells is a better method...).
/// - 2010-03-13 JM: moved BoundaryTypes enum to uniformgrid.h; 
///     added oneway-outflow boundary.
/// - 2010-07-20 JM: changed order of accuracy variables to integers.
/// - 2010-07-24 JM: Added stellar wind class, and boundary setup/ 
///     update functions.
/// - 2010-07-28 JM: Slightly changed boundary update logic -- we
///    check for internal and external BCs in both functions and just
///    do nothing for the ones we're not interested in.  Then if there
///    is really an unhandled boundary we report a warning.
/// - 2010-09-27 JM: fixed one comment.
/// - 2010.10.01 JM: Cut out testing myalloc/myfree
/// - 2010.10.04 JM: Added last-point-set flag.
/// - 2010.10.05 JM: Added spherical coordinates to the 
///    BC_assign_STWIND() function, since external data needs to be 
///    considered.
/// - 2010.11.12 JM: Changed ->col to use cell interface for
///   extra_data.
///  - 2010.11.15 JM: replaced endl with c-style newline chars.
/// - 2010.12.04 JM: Added geometry-dependent grids, in a
///    GEOMETRIC_GRID ifdef.  Will probably keep it since it is the
///    way things will go eventually.  The new grid classes have extra
///    function for the distance between two points, two cells, and
///    between a vertex and a cell.
/// - 2011.01.06 JM: New stellar wind interface.
/// - 2011.01.07 JM: I debugged the geometric grid functions, and now
///    it works very well!  I have a nice spherical expansion for
///    stellar winds.
/// - 2011.02.15 JM: Added support for time-varying stellar winds.  I
///   think it is working now, but it needs testing.
/// - 2011.02.16 JM: Fixed a bug in spherical grid iR_cov() function, 
///    for where the grid does not begin at the origin.
/// - 2011.02.25 JM: Set column densities in boundary data to zero in 
///    boundary setup function.  Removed HCORR ifdef.
/// - 2011.03.21 JM: Got rid of zero-ing of column-densities -- done
///    in the cell constructor.
/// - 2011.04.06 JM: Added idifference_cell2cell() function for 
///    thermal conduction calculation.
/// - 2011.11.22 JM: Added t_scalefactor parameter for stellar winds.
/// - 2012.01.20 JM: Check that we have a stellar-wind source before 
///    trying to set up the wind boundary!  (avoids seg.faults).
///
/// - 2013.01.11 JM: Fiddled with radiative shock boundary to try to
///    make it better. (also 2013.01.23, and 2013.01.20).
/// - 2013.01.14 JM: Added GRIDV2 ifdef to eventually retire this...
/// - 2013.02.07 JM: Tidied up for pion v.0.1 release.
/// - 2013.04.15 JM: Tidied up stdIO, fixed bug in iR_cov() (cyl).
/// - 2013.06.13 JM: Added STARBENCH1 boundary to put in a wall that
///    shields the ISM from ionising radiation, to study the thermal
///    physics and recombination in the shadowed region.
/// - 2013.06.17 JM: Changed STARBENCH1 from internal to external BC
///    and fixed some bugs with it.  It works well now.
/// - 2013.08.20 JM: Changed cell_interface for radiative transfer
///    variables.
/// - 2013.09.06 JM: Added difference_vertex2cell() functions.
///    Set stellar wind boundary conditions to use physical distances
///    not integer distances, to avoid rounding errors.
/// - 2015.01.10 JM: New include statements for new file structure.
/// - 2015.07.16 JM: added pion_flt datatype (double or float).
/// - 2016.02.11 JM: Worked on Grid_v2 update (full boundaries).
/// - 2016.02.12 JM: including source code from static_grid.cc, and
///    renamed to uniform_grid.cpp, worked on new grid structure.
/// - 2016.02.19 JM: new grid structure finished, compiles and runs
///    the DMR test.
/// - 2016.02.22 JM: bugfixes for periodic boundaries.
/// - 2016.03.08 JM: bugfixes for outflow boundaries, grid setup.
/// - 2016.03.14 JM: Worked on parallel Grid_v2 update (full
///    boundaries).
/// - 2017.11.07-22 JM: updating boundary setup.
/// - 2017.12.09 JM: got rid of SimPM references.
/// - 2018.05.09 JM: set cell positions using physical pos, not
///    integer pos (b/c nested grids don't all have cell-size=2
///    units) and removed STARBENCH1 boundary.
/// - 2018.05.10 JM: Moved boundary assignment to setup_fixed_grid,
///    and boundary updates to update_boundaries.cpp

#include "defines/functionality_flags.h"
#include "defines/testing_flags.h"


#include "grid/uniform_grid.h"
#include "tools/reporting.h"
#include "tools/mem_manage.h"
#include "constants.h"
#include <fstream>
#include <iostream>
using namespace std;


//#define GLM_ZERO_BOUNDARY ///< Set this flag to make Psi=0 on boundary cells.
#define GLM_NEGATIVE_BOUNDARY ///< Set this flag for Psi[boundary cell]=-Psi[edge cell]



// ##################################################################
// ##################################################################



UniformGrid::UniformGrid(
    int nd,
    int nv,
    int eqt,
    int Nbc,       ///< Number of boundary cells to use.
    double *g_xn,
    double *g_xp,
    int *g_nc,
    double *sim_xn,
    double *sim_xp
    )
  : 
  VectorOps_Cart(nd),
  G_ndim(nd),
  G_nvar(nv),
  G_eqntype(eqt),
  BC_nbc(Nbc)
{

#ifdef TESTING
  cout <<"Setting up UniformGrid with G_ndim="<<G_ndim<<" and G_nvar="<<G_nvar<<"\n";
  rep.printVec("\tXmin",g_xn,nd);
  rep.printVec("\tXmax",g_xp,nd);
  rep.printVec("\tNpt ",g_nc,nd);
#endif
  G_coordsys = COORD_CRT;  // Cartesian Coordinate system

  //
  // Allocate arrays for dimensions of grid.
  //
  G_ng=0;
  G_xmin=0;
  G_xmax=0;
  G_range=0;
  
  G_ng     = mem.myalloc(G_ng,    G_ndim);
  G_xmin   = mem.myalloc(G_xmin,  G_ndim);
  G_xmax   = mem.myalloc(G_xmax,  G_ndim);
  G_range  = mem.myalloc(G_range, G_ndim);
  G_ixmin  = mem.myalloc(G_ixmin, G_ndim);
  G_ixmax  = mem.myalloc(G_ixmax, G_ndim);
  G_irange = mem.myalloc(G_irange,G_ndim);

  //
  // Useful for nested/parallel grids, where simulation domain
  // may be larger than this grid.
  //
  Sim_xmin   = mem.myalloc(Sim_xmin,  G_ndim);
  Sim_xmax   = mem.myalloc(Sim_xmax,  G_ndim);
  Sim_range  = mem.myalloc(Sim_range, G_ndim);
  Sim_ixmin  = mem.myalloc(Sim_ixmin, G_ndim);
  Sim_ixmax  = mem.myalloc(Sim_ixmax, G_ndim);
  Sim_irange = mem.myalloc(Sim_irange,G_ndim);


  //
  // Assign values to grid dimensions and set the cell-size
  //
  G_ncell = 1;
  G_ncell_all = 1;

  for (int i=0;i<G_ndim;i++) {
    G_ng[i] = g_nc[i];
    G_ncell *= G_ng[i]; // Get total number of cells.
    G_ncell_all *= G_ng[i] +2*BC_nbc; // all cells including boundary.
    G_xmin[i] = g_xn[i];
    G_xmax[i] = g_xp[i];
    G_range[i] = G_xmax[i]-G_xmin[i];
    if(G_range[i]<0.) rep.error("Negative range in direction i",i);

    //
    // For single static grid, Sim_xmin/xmax/range are the same as
    // for the grid (becuase there is only one grid).  But we set
    // them here anyway so that it is correctly placed in a multigrid
    // setup.
    //
    Sim_xmin[i] = sim_xn[i];
    Sim_xmax[i] = sim_xp[i];
    Sim_range[i] = sim_xp[i]-sim_xn[i];
  }

#ifdef TESTING
  cout <<"MIN.MAX for x = "<<G_xmin[XX]<<"\t"<<G_xmax[XX]<<"\n";
  cout <<"Setting cell size...\n";
#endif
  //
  // Checks grid dimensions and discretisation is reasonable,
  // and that it gives cells with equal length in each dimension.
  //
  set_cell_size();

  //
  // Now create the first cell, and then allocate data from there.
  // Safe to assume we have at least one cell...
  //
  cout <<" done.\n Initialising first cell...\n";
  G_fpt_all = CI.new_cell();
  G_fpt_all->id = 0;
  cout <<" done.\n";
  if(G_fpt_all==0) {
    rep.error("Couldn't assign memory to first cell in grid.",
              G_fpt_all);
  }
  
  //
  // assign memory for all cells, including boundary cells.
  //
  cout <<"\t allocating memory for grid.\n";
  int err = allocate_grid_data();
  if(err!=0)
    rep.error("Error setting up grid, allocate_grid_data",err);

  //
  // assign grid structure on cells, setting positions and ngb
  // pointers.
  //
  cout <<"\t assigning pointers to neighbours.\n";
  err += assign_grid_structure();
  if(err!=0)
    rep.error("Error setting up grid, assign_grid_structure",err);
  
#ifdef TESTING
  rep.printVec("\tFirst Pt. integer position",FirstPt()->pos,nd);
  rep.printVec("\tLast  Pt. integer position", LastPt()->pos,nd);
#endif // TESTING

  //
  // Leave boundaries uninitialised.
  //
  BC_nbd=-1;

  //
  // Set integer dimensions/location of grid.
  //
  CI.get_ipos_vec(G_xmin, G_ixmin );
  CI.get_ipos_vec(G_xmax, G_ixmax );
  for (int v=0;v<G_ndim;v++) G_irange[v] = G_ixmax[v]-G_ixmin[v];
  G_idx = G_irange[XX]/G_ng[XX];
  
#ifdef TESTING
  rep.printVec("grid ixmin ", G_ixmin, G_ndim);
  rep.printVec("grid ixmax ", G_ixmax, G_ndim);
  rep.printVec("grid irange", G_irange,G_ndim);
  rep.printVec("grid xmin ", G_xmin, G_ndim);
  rep.printVec("grid xmax ", G_xmax, G_ndim);
  rep.printVec("grid range", G_range,G_ndim);
#endif

  //
  // Set integer dimensions/location of Simulation (same as grid)
  //
  CI.get_ipos_vec(Sim_xmin, Sim_ixmin);
  CI.get_ipos_vec(Sim_xmax, Sim_ixmax);
  for (int v=0;v<G_ndim;v++) {
    Sim_irange[v] = Sim_ixmax[v]-Sim_ixmin[v];
  }

  cout <<"Cartesian grid: dr="<<G_dx<<"\n";
  set_dx(G_dx);

#ifdef TESTING
  cout <<"UniformGrid Constructor done.\n";
#endif
} //UniformGrid Constructor



// ##################################################################
// ##################################################################


UniformGrid::~UniformGrid()
{
  //
  // Delete the grid data.
  //
  cell *cpt=FirstPt_All();
  cell *npt=NextPt_All(cpt);
  do {
    //cout <<"deleting cell id: "<<cpt->id<<"\n";
    CI.delete_cell(cpt);
    cpt = npt;
  } while ( (npt=NextPt_All(cpt))!=0 );
  //cout <<"deleting cell id: "<<cpt->id<<"\n";
  CI.delete_cell(cpt);

  G_ng    = mem.myfree(G_ng);
  G_xmin  = mem.myfree(G_xmin);
  G_xmax  = mem.myfree(G_xmax);
  G_range = mem.myfree(G_range);
  G_ixmin  = mem.myfree(G_ixmin);
  G_ixmax  = mem.myfree(G_ixmax);
  G_irange = mem.myfree(G_irange);

  Sim_xmin  = mem.myfree(Sim_xmin);
  Sim_xmax  = mem.myfree(Sim_xmax);
  Sim_range = mem.myfree(Sim_range);
  Sim_ixmin  = mem.myfree(Sim_ixmin);
  Sim_ixmax  = mem.myfree(Sim_ixmax);
  Sim_irange = mem.myfree(Sim_irange);


#ifdef TESTING
  cout <<"UniformGrid Destructor:\tdone.\n";
#endif
} // Destructor



// ##################################################################
// ##################################################################



int UniformGrid::assign_grid_structure()
{
#ifdef TESTING
  cout<<"\tAssignGridStructure.\n";
#endif // TESTING

  /// \section Structure
  /// There is a base grid, Nx,Ny,Nz elements, which is 
  /// allocated at the start of the simulation.  These are
  /// ordered so that element (ix,iy,iz) has 
  /// \f$ \mbox{ID} = \mbox{firstPtID} + i_x +N_x*i_y + N_x*N_y*i_z \f$.
  /// NextPt(cpt) will return the next
  /// cell in this set, and null if it is at the last one. 
  /// NextPt(cpt,direction) will return the next cell in a given
  /// direction, and null if it has reached an edge cell. Each cell 
  /// has pointers to its neighbours.
  /// 

  // ----------------------------------------------------------------
  //
  // The cell integer positions are based off Sim_xmin (not G_xmin)
  // for reasons that become clear in the parallel version -- I want
  // positions to be globally applicable.  So we set the offset based
  // on (Sim_xmin-G_xmin).
  // First cell is at [1,1,1], so the offset has 1 added to it
  // (because the cell centre is 1 unit from xmin).
  //
  //int ipos[MAX_DIM], offset[MAX_DIM];
  //for (int i=0; i<MAX_DIM; i++) ipos[i] = offset[i] = 0;
  //for (int i=0; i<G_ndim; i++) {
  //  offset[i] = 1+ 2*static_cast<int>(ONE_PLUS_EPS*(G_xmin[i]-Sim_xmin[i])/G_dx);
#ifdef TESTING
  //  cout <<"************OFFSET["<<i<<"] = "<<offset[i]<<"\n";
#endif
  //}

  // ----------------------------------------------------------------
  // ---------------------- SET CELL POSITIONS ----------------------
  // Go through full grid, setting positions, where the first cell is
  // BC_nbc cells negative of G_xmin in all directions.
  //
  int    ix[MAX_DIM];  // ix[] is a counter for cell number.
  for (int i=0;i<MAX_DIM;i++) ix[i]=-BC_nbc;

  double dpos[MAX_DIM];
  for (int i=0;i<MAX_DIM;i++) dpos[i] = 0.0;

  class cell *c = FirstPt_All();
  do {
#ifdef TESTING
    //cout <<"Cell positions: id = "<<c->id<<"\n";
#endif // TESTING

    //
    // Assign positions, for integer positions the first on-grid cell
    // is at [1,1,1], and a cell is 2 units across, so the second
    // cell is at [3,1,1] etc.
    // Boundary cells can have negative positions.
    //
    // Here we use the physical position as input, and the
    // cell-interface class assigns an integer position based on
    // this physical position.
    //
    for (int i=0; i<G_ndim; i++) dpos[i] = G_xmin[i] + G_dx*(ix[i]+0.5);
    CI.set_pos(c,dpos);
#ifdef TESTING
    //rep.printVec("    pos", c->pos, G_ndim);
#endif // TESTING

    //
    // Initialise the cell data to zero.
    //
    for(int v=0;v<G_nvar;v++) c->P[v] = 0.0;
    if (!CI.query_minimal_cells()) {
      for(int v=0;v<G_nvar;v++) c->Ph[v] = c->dU[v] =0.;
    }

    //
    // See if cell is on grid or not, and set isgd/isbd accordingly.
    //
    CI.get_dpos(c,dpos);
    bool on_grid=true;
    for (int v=0;v<G_ndim;v++)
      if (dpos[v]<G_xmin[v] || dpos[v]>G_xmax[v])
        on_grid=false;
#ifdef TESTING
    //rep.printVec("    dpos",dpos,G_ndim);
    //rep.printVec("    xmax",G_xmax,G_ndim);
#endif // TESTING



    if (on_grid) {
      c->isgd = true;
      c->isbd = false;
#ifdef TESTING
      //cout <<"    cell is on grid";
#endif // TESTING
    }
    else {
      c->isgd = false;
      c->isbd = true;
#ifdef TESTING
      //cout <<"    cell NOT on grid";
#endif // TESTING
    }

    ///
    /// \section Edges
    /// Edge cells can be at corners in multi-dimensions, and there
    /// are 27 possible configurations ranging from not-an-edge to a
    /// corner with three boundary cells.  I track this with an 
    /// integer flag 'isedge', defined so that:
    /// - \f$ i \bmod 3=0 \f$ Not an X-edge.
    /// - \f$ i \bmod 3=1 \f$ Neg. X-edge.
    /// - \f$ i \bmod 3=2 \f$ Pos. X-edge.
    /// - \f$ i \bmod 9<3 \f$ Not a Y-edge.
    /// - \f$ 3 \leq i\bmod 9 <6 \f$ Neg. Y-edge.
    /// - \f$ 6 \leq i\bmod 9 \f$ Pos. Y-edge.
    /// - \f$ i <9 \f$ Not a Z-edge.
    /// - \f$ 9 \leq i <18 \f$ Neg. Z-edge.
    /// - \f$ 18\leq i <27 \f$ Pos. Z-edge.
    /// - \f$ i \geq 27 \f$ Out of Range error.
    ///
    c->isedge =0;
    if      (ix[XX]==0)            c->isedge +=1;
    else if (ix[XX]==G_ng[XX]-1)   c->isedge +=2;
    if (G_ndim>1){
      if      (ix[YY]==0)          c->isedge += 1*3;
      else if (ix[YY]==G_ng[YY]-1) c->isedge += 2*3;
    }
    if (G_ndim>2) {
      if      (ix[ZZ]==0)          c->isedge += 1*3*3;
      else if (ix[ZZ]==G_ng[ZZ]-1) c->isedge += 2*3*3;
    }

    //
    // Boundary values for isedge:  if the cell is off-grid, then set
    // isedge to equal the number of cells it is from the grid.
    //
    if      (ix[XX]<0)         {
      c->isedge = ix[XX];
      //cout <<"ix[x]="<<ix[XX]<<", ";
      //rep.printVec("pos",c->pos,G_ndim);
    }
    else if (ix[XX]>=G_ng[XX]) {
      c->isedge = G_ng[XX]-1-ix[XX];
      //cout <<"ix[x]="<<ix[XX]<<", ";
      //rep.printVec("pos",c->pos,G_ndim);
    }
    if (G_ndim>1) {
      if      (ix[YY]<0)         {
        c->isedge = ix[YY];
        //cout <<"ix[y]="<<ix[YY]<<", ";
        //rep.printVec("pos",c->pos,G_ndim);
      }
      else if (ix[YY]>=G_ng[YY]) {
        c->isedge = G_ng[YY]-1-ix[YY];
        //cout <<"ix[y]="<<ix[YY]<<", ";
        //rep.printVec("pos",c->pos,G_ndim);
      }
    }
    if (G_ndim>2) {
      if      (ix[ZZ]<0)         c->isedge = ix[ZZ];
      else if (ix[ZZ]>=G_ng[ZZ]) c->isedge = G_ng[ZZ]-1-ix[ZZ];
    }

    
    //
    // Increment counters
    //
    ix[XX]++;
    //
    // if we got to the end of a row, then loop back and increment iy
    //
    if (ix[XX] == G_ng[XX]+BC_nbc) {
      ix[XX] = -BC_nbc;
      if (G_ndim > 1) {
        ix[YY]++;
        //
        // if we got to the end of a y-column, then loop back and
        // increment z.
        //
        if (ix[YY] == G_ng[YY]+BC_nbc) {
          ix[YY] = -BC_nbc;
          if (G_ndim > 2) {
            ix[ZZ]++;
            if (ix[ZZ]>G_ng[ZZ]+BC_nbc) {
              cerr <<"\tWe should be done by now.\n";
              return(ix[ZZ]);
            }
          } // If 3D.
        } // If at end of YY row.
      } // If 2D.
    } // If at end of XX row.
  } while ( (c=NextPt_All(c))!=0);
  // ---------------------- SET CELL POSITIONS ----------------------
  // ----------------------------------------------------------------
#ifdef TESTING
  //c = FirstPt_All();
  //do {
  //  cout <<"Cell id = "<<c->id<<"\n";
  //  rep.printVec("cell pos",c->pos,G_ndim);
  //} while ( (c=NextPt_All(c))!=0);
#endif // TESTING

  
  // ----------------------------------------------------------------
  // ----------------------  SET npt POINTERS  ----------------------
  // Now run through grid and set npt pointer for on-grid cells.
  // Also set fpt for the first on-grid point, and lpt for the last.
  //
  bool set_fpt=false, set_lpt=false;
  cell *ctemp=0;
  c=FirstPt_All();
  do {
    //
    // If cell is on-grid, set npt to be the next cell in the list
    // that is also on-grid.
    //
    if (c->isgd) {
      //
      // set pointer to first on-grid cell.
      //
      if (!set_fpt) {
        G_fpt = c;
        set_fpt=true;
      }
      //
      // if next cell in list is also on-grid, this is npt.
      //
      if (NextPt_All(c)!=0 && NextPt_All(c)->isgd) {
        c->npt = NextPt_All(c);
      }
      //
      // Otherwise, go through the list until we get to the end (so
      // we are at the last on-grid cell) or we find another on-grid
      // cell, which we set npt to point to.
      //
      else {
        ctemp = c;
        do {
          ctemp = NextPt_All(ctemp);
        } while (ctemp!=0 && !ctemp->isgd);

        if (ctemp) {
          // there is another on-grid point.
          if (!ctemp->isgd) rep.error("Setting npt error",ctemp->id);
          c->npt = ctemp;
        }
        else {
          // must be last point on grid.
          c->npt = 0;
          G_lpt = c;
          set_lpt = true;
        }
      }
    } // if c->isgd
  } while ( (c=NextPt_All(c))!=0);
  if (!set_lpt) rep.error("failed to find last on-grid point",1);
  if (!set_fpt) rep.error("failed to find first on-grid point",1);
  // ----------------------  SET npt POINTERS  ----------------------
  // ----------------------------------------------------------------

  // ----------------------------------------------------------------
  // ----------------------  SET ngb POINTERS  ----------------------
  //
  // Set up pointers to neighbours in x-direction
  //
  c = FirstPt_All();
  cell *c_prev=0, *c_next = c;
  do {
    c_next = NextPt_All(c_next);
    //cout <<" Starting X ngb loop, c="<<c->id;
    //rep.printVec("pos",c->pos,G_ndim);
    c->ngb[XN] = c_prev;

    if (!c_next) {
      //cout <<"*** c_next=0, cell id ="<<c->id<<", pos=";
      //rep.printVec("pos",c->pos,G_ndim);
      c->ngb[XP] = 0;
    }
    else if (c_next->pos[XX] > c->pos[XX]) {
      c->ngb[XP] = c_next;
      c_prev = c;
      //cout <<"*** c_next[X]>c[X], cell id ="<<c->id<<", pos=";
      //rep.printVec("pos",c->pos,G_ndim);
    }
    else {
      //cout <<"*** c_next[X]<=c[X], cell id ="<<c->id<<"\n";
      //rep.printVec("this pos",c->pos,G_ndim);
      //rep.printVec("next pos",c_next->pos,G_ndim);
      c->ngb[XP] = 0;
      c_prev = 0;
    }

    c = c_next;
  }
  while (c != 0);

  //
  // Pointers to neighbours in the Y-Direction, if it exists.
  // This is not a very smart algorithm and is probably quite slow,
  // but it does the job.
  //
  if (G_ndim>1) {
    c = FirstPt_All();
    do {
      c_next=c;
      do {
        c_next = NextPt_All(c_next);
      } while ( (c_next!=0) && 
                (c_next->pos[YY] >= c->pos[YY]) &&
                (c_next->pos[XX] != c->pos[XX]) );
      //
      // So now maybe c_next is zero, in which case ngb[YP]=0
      //
      if      (!c_next) {
        c->ngb[YP] = 0;
      }
      //
      // Or else we have looped onto the next z-plane, so ngb[YP]=0
      //
      else if (c_next->pos[YY] < c->pos[YY]) {
        c->ngb[YP] = 0;
      }
      //
      // Or else cells have the same pos[XX], so they are neighbours.
      //
      else {
        c->ngb[YP] = c_next;
        c_next->ngb[YN] = c;
      }
    } while ((c=NextPt_All(c)) !=0);
  } // if G_ndim>1

  //
  // Pointers to neighbours in the Z-Direction, if it exists.
  //
  if (G_ndim>2) {
    //
    // First get two cells, one above the other:
    //
    c = FirstPt_All();
    c_next = NextPt_All(c);
    //CI.print_cell(c);
    //CI.print_cell(c_next);
    while (c_next->pos[ZZ] == c->pos[ZZ]) {
      c_next=NextPt_All(c_next);
      //cout <<"c_next, id="<<c_next->id<<"\n";
      // Let c_next loop through x-y plane until i get to above the
      // first point.
    }
    //
    // Now c_next should be c's ZP neighbour.
    //
    do {
      //rep.printVec("C-",c->pos,G_ndim);
      //rep.printVec("C+",c_next->pos,G_ndim);
      c->ngb[ZP] = c_next;
      c_next->ngb[ZN] = c;
      c = NextPt_All(c);
      c_next = NextPt_All(c_next);
    } while (c_next!=0);
  }
  // ----------------------  SET ngb POINTERS  ----------------------
  // ----------------------------------------------------------------

  //  cout<<"\tAssignGridStructure Finished.\n";
  return 0;
} // assign_grid_structure()



// ##################################################################
// ##################################################################



int UniformGrid::allocate_grid_data()
{
  cout <<"\tAllocating grid data... G_ncell="<<G_ncell<<"\n";
  //
  // First generate G_ncell_all points and add a npt_all counter so
  // that they are in a singly linked list.
  //
  cell *c = G_fpt_all;
  size_t count=0;
  while (c->id < static_cast<long int>(G_ncell_all-1)) {
    c->npt_all = CI.new_cell();
    c = c->npt_all;
    count++;
    c->id = count;
  }
  c->npt_all = 0;
  G_lpt_all = c; 
  
#ifdef TESTING
  cout <<"\tFinished Allocating Data.\n";
#endif // TESTING

  return 0;
} // allocate_grid_data



// ##################################################################
// ##################################################################



int UniformGrid::set_cell_size()
{
  //
  // Uniform Cartesian grid, with cells that have the same length in
  // each direction, so this is very easy...
  //
#ifdef TESTING
  cout <<"\t Setting G_dx=constant for all cells.\n";
#endif

  G_dx = G_range[0]/(G_ng[0]);


  if(G_ndim>1) {
    if (!pconst.equalD(G_range[1]/G_dx, static_cast<double>(G_ng[1])))
      rep.error("Cells must be same length in each direction! Set the range and number of points appropriately.", G_range[1]/G_dx/G_ng[1]);
  }

  if (G_ndim>2) {
    if (!pconst.equalD(G_range[2]/G_dx, static_cast<double>(G_ng[2])))
      rep.error("Cells must be same length in each direction! Set the range and number of points appropriately.", G_range[2]/G_dx/G_ng[2]);
  }

  //
  // Surface area of interface: It is assumed extra dimensions are
  // per unit length.
  //
  if (G_ndim==1) G_dA = 1.; 
  else if (G_ndim==2) G_dA = G_dx;
  else G_dA = G_dx*G_dx;

  //
  // Volume of cell.
  //
  if (G_ndim==1) G_dV = G_dx;
  else if (G_ndim==2) G_dV = G_dx*G_dx;
  else  G_dV = G_dx*G_dx*G_dx;
  
  return 0;
} // set_cell_size



// ##################################################################
// ##################################################################



enum direction UniformGrid::OppDir(enum direction dir)
{
  // This should be in VectorOps, or somewhere like that...
  if (dir==XP) return(XN);
  else if (dir==XN) return(XP);
  else if (dir==YP) return(YN);
  else if (dir==YN) return(YP);
  else if (dir==ZP) return(ZN);
  else if (dir==ZN) return(ZP);
  else {rep.error("Bad direction given to OppDir",dir); return(NO);}
}



// ##################################################################
// ##################################################################



class cell* UniformGrid::FirstPt()
{
  ///
  /// First point is always the at the negative corner of the grid in
  /// all directions.
  ///
  return(G_fpt);
} // FirstPt



// ##################################################################
// ##################################################################



class cell* UniformGrid::FirstPt_All()
{
  ///
  /// First point is always the at the negative corner of the grid in
  /// all directions.
  ///
  return(G_fpt_all);
} // FirstPt



// ##################################################################
// ##################################################################



class cell* UniformGrid::LastPt()
{
//#ifdef TESTING
//  cout <<"Last Point is :"<<G_lpt; CI.print_cell(G_lpt);
//#endif
  return(G_lpt);
} // LastPt



// ##################################################################
// ##################################################################



class cell* UniformGrid::LastPt_All()
{
  return(G_lpt_all);
} // LastPt




// ##################################################################
// ##################################################################



class cell* UniformGrid::PrevPt(
      const class cell* p,
      enum direction dir
      )
{
  // Returns previous cell, including virtual boundary cells.
  //
  /// \section direction
  /// There is a good argument here for having the direction enums
  /// with negative values, so that XN=-XP.  But I am using the same
  /// enum for addressing elements of arrays, so I'm not sure what
  /// the way around this is.  The best thing is probably not to use
  /// this function, but to call NextPt in the reverse direction.
  ///
  enum direction opp = OppDir(dir);
#ifdef TESTING
  // This is going to be very inefficient...
  cout <<"This function is very inefficient and probably shouldn't be used.\n";
#endif // TESTING
  return(p->ngb[opp]);
}



// ##################################################################
// ##################################################################



int UniformGrid::SetupBCs(
      class SimParams &par  ///< List of simulation params (including BCs)
      )
{
  //
  // Set ntracer and ftr, bsed on SimParams
  //
  G_ntracer = par.ntracer;
  G_ftr     = G_nvar - par.ntracer;
  
  ///
  /// \section Ordering of Cells in Boundary data
  /// Cells are always ordered by increasing cell id.  So the cell
  /// with the most negative ZYZ coords comes first, then increasing
  /// in X, then in Y, and finally in Z.  i.e. the most slowly
  /// increasing index is Z.
  ///

  //
  // This function loops through all points on the grid, and if it is
  // an edge point, it finds which direction(s) are off the grid and
  // adds the boundary cells to boundary data.
  //
  class cell *c, *cy, *cz;

  // ----------------------------------------------------------------
  //
  // Set up X-boundaries, these are all cells adjacent to the grid 
  // in the XN and XP directions.  First we go up the XN boundary
  // along the YP and ZP directions (if multi-D).
  // - c is a temporary cell pointer to move through the boundary
  // data.
  // - cy is a pointer to the cells in increasing y
  // - cz is a pointer to the cells in increasing z
  //
  cz = FirstPt();
  // loop in ZP direction
  do {
    cy = cz;
    // loop in YP direction
    do {
      c=cy;
      // add boundary cells beside the grid.
      for (int v=0; v<BC_nbc; v++) c = NextPt(c, XN);
      if (!c) rep.error("Got lost on grid! XN",cy->id);
      for (int v=0; v<BC_nbc; v++) {
        BC_bd[XN]->data.push_back(c);
#ifdef TESTING
        cout << " Adding cell "<<c->id<<" to XN boundary.\n";
#endif // TESTING
        c = NextPt(c, XP);
      }
      if (G_ndim>1) cy=NextPt(cy,YP);
    } while (G_ndim>1 && cy!=0 && cy->isgd);
    if (G_ndim>2) cz=NextPt(cz,ZP);
  } while (G_ndim>2 && cz!=0 && cz->isgd);
#ifdef TESTING
  cout <<"** Setup XN boundary, got "<<BC_bd[XN]->data.size();
  cout <<" grid cells.\n";
#endif // TESTING
  // ----------------------------------------------------------------

  // ----------------------------------------------------------------
  //
  // Now do the same for XP, beginning at the most negative point
  // at the XP boundary and moving to the most positive.
  //
  cz = FirstPt();
  while (NextPt(cz,XP)->isgd) cz=NextPt(cz,XP);
  // loop in ZP direction
  do {
    cy = cz;
    // loop in YP direction
    do {
      c=cy;
      // add boundary cells beside the grid.
      for (int v=0; v<BC_nbc; v++) {
        c = NextPt(c, XP);
        if (!c) {
          CI.print_cell(cy);
          rep.error("Got lost on grid! XP",cy->id);
        }
        BC_bd[XP]->data.push_back(c);
#ifdef TESTING
        cout << " Adding cell "<<c->id<<" to XP boundary.\n";
#endif // TESTING
      }
      if (G_ndim>1) cy=NextPt(cy,YP);
    } while (G_ndim>1 && cy!=0 && cy->isgd);
    if (G_ndim>2) cz=NextPt(cz,ZP);
  } while (G_ndim>2 && cz!=0 && cz->isgd);
#ifdef TESTING
  cout <<"** Setup XP boundary, got "<<BC_bd[XP]->data.size();
  cout <<" grid cells.\n";
#endif // TESTING
  // ----------------------------------------------------------------

  // ----------------------------------------------------------------
  //
  // The YN/YP boundaries are different because they have the
  // corner data too.
  //
  if (G_ndim>1) {
    // --------------------------------------------------------------
    //
    // First YN boundary.
    // Get to most negative cell, and add cells, progressing to
    // the next one.
    //
    cz = FirstPt();
    while (NextPt(cz,XN) != 0) cz = NextPt(cz,XN);
    while (NextPt(cz,YN) != 0) cz = NextPt(cz,YN);
    //
    // loop in ZP-direction, at least once because there must be
    // at least one plane of boundary cells.
    //
    do {
      cy = cz;
      //
      // loop in the X-Y plane while we are in the YN boundary
      // region, and add all the cells.
      //
      do {
        BC_bd[YN]->data.push_back(cy);
        //cout << " Adding cell "<<cy->id<<" to YN boundary.\n";
        cy = NextPt_All(cy);
      } while (cy->pos[YY] < G_ixmin[YY]);

      if (G_ndim>2) cz = NextPt(cz, ZP);
    } while (G_ndim>2 && cz!=0 && cz->pos[ZZ]<G_ixmax[ZZ]);
#ifdef TESTING
    cout <<"** Setup YN boundary, got "<<BC_bd[YN]->data.size();
    cout <<" grid cells.\n";
#endif // TESTING
    // --------------------------------------------------------------

    // --------------------------------------------------------------
    //
    // Then YP boundary.
    // Get to the first row of YP boundary cells, move to the 
    // first cell in the XY plane, and go from there.
    //
    cz = FirstPt();
    while (cz->isgd) cz = NextPt(cz,YP);
    while (NextPt(cz,XN) != 0) cz = NextPt(cz,XN);

    //
    // loop in ZP-direction, at least once because there must be
    // at least one plane of boundary cells.
    //
    do {
      cy = cz;
      //
      // loop in the X-Y plane while we are in the YP boundary
      // region, and add all the cells.
      //
      do {
        BC_bd[YP]->data.push_back(cy);
        //cout << " Adding cell "<<cy->id<<" to YP boundary.\n";
        cy = NextPt_All(cy);
      } while ((cy !=0) && (cy->pos[YY] > G_ixmax[YY]));
      
      if (G_ndim>2) cz = NextPt(cz, ZP);
    } while (G_ndim>2 && cz!=0 && cz->pos[ZZ]<G_ixmax[ZZ]);
#ifdef TESTING
    cout <<"** Setup YP boundary, got "<<BC_bd[YP]->data.size();
    cout <<" grid cells.\n";
#endif // TESTING
    // --------------------------------------------------------------
  }
  // ----------------------------------------------------------------

  // ----------------------------------------------------------------
  //
  // Now the Z-boundary
  //
  if (G_ndim>2) {
    //
    // ZN is easy... all points until pos[Z] > xmin[Z]
    //
    cz = FirstPt_All();
    do {
      BC_bd[ZN]->data.push_back(cz);
      //cout << " Adding cell "<<cz->id<<" to ZN boundary.\n";
      cz = NextPt_All(cz);
    } while (cz->pos[ZZ] < G_ixmin[ZZ]);
#ifdef TESTING
    cout <<"** Setup ZN boundary, got "<<BC_bd[ZN]->data.size();
    cout <<" grid cells.\n";
#endif // TESTING
    //
    // ZP is also easy... all points with pos[Z] > xmax[Z]
    //
    cz = LastPt();
    while (cz->pos[ZZ] < G_ixmax[ZZ]) cz = NextPt_All(cz);
    do {
      BC_bd[ZP]->data.push_back(cz);
      //cout << " Adding cell "<<cz->id<<" to ZP boundary.\n";
      cz = NextPt_All(cz);
    } while (cz!=0);
#ifdef TESTING
    cout <<"** Setup ZP boundary, got "<<BC_bd[ZP]->data.size();
    cout <<" grid cells.\n";
#endif // TESTING
  }
  // ----------------------------------------------------------------
  return 0;
}


// ##################################################################
// ##################################################################



int UniformGrid::BC_printBCdata(boundary_data *b)
{
  list<cell*>::iterator c=b->data.begin();
  for (c=b->data.begin(); c!=b->data.end(); ++c) {  
    CI.print_cell(*c);
  }
  return 0;
}



// ##################################################################
// ##################################################################



void UniformGrid::BC_deleteBoundaryData(
      boundary_data *b
      )
{
  if (b->refval !=0) {
    b->refval = mem.myfree(b->refval);
  }

  if (b->data.empty()) {
#ifdef TESTING
    cout <<"BC destructor: No boundary cells to delete.\n";
#endif
  }
  else {
    list<cell *>::iterator i=b->data.begin();
    do {
      b->data.erase(i);
      i=b->data.begin();
    }  while(i!=b->data.end());
  }
  return;
}


// ##################################################################
// ##################################################################



void UniformGrid::BC_deleteBoundaryData()
{
#ifdef TESTING
  cout <<"BC destructor: deleting Boundary data...\n";
#endif
  struct boundary_data *b;
  for (unsigned int ibd=0; ibd<BC_bd.size(); ibd++) {
    b = BC_bd[ibd];
    BC_deleteBoundaryData(b);
  } // loop over all boundaries.
  BC_bd.clear();
  return;
}
  


// ##################################################################
// ##################################################################



///
/// Calculate distance between two points, where the two position
/// are interpreted in the appropriate geometry.
/// This function takes input in physical units, and outputs in 
/// physical units.
///
double UniformGrid::distance(
      const double *p1, ///< position 1 (physical)
      const double *p2  ///< position 2 (physical)
      )
{
  double temp=0.0;
  for (int i=0;i<G_ndim;i++)
    temp += (p1[i]-p2[i])*(p1[i]-p2[i]);
  return sqrt(temp);
}



// ##################################################################
// ##################################################################



///
/// Calculate distance between two points, where the two position
/// are interpreted in the appropriate geometry.
/// This function takes input in code integer units, and outputs in
/// integer units (but obviously the answer is not an integer).
///
double UniformGrid::idistance(
      const int *p1, ///< position 1 (integer)
      const int *p2  ///< position 2 (integer)
      )
{
  double temp=0.0;
  for (int i=0;i<G_ndim;i++)
    temp += static_cast<double>((p1[i]-p2[i])*(p1[i]-p2[i]));
  return sqrt(temp);
}
   


// ##################################################################
// ##################################################################



///
/// Calculate distance between two cell--centres (will be between
/// centre-of-volume of cells if non-cartesian geometry).
/// Result returned in physical units (e.g. centimetres).
///
double UniformGrid::distance_cell2cell(
      const cell *c1, ///< cell 1
      const cell *c2  ///< cell 2
      )
{
  double temp = 0.0;
  for (int i=0;i<G_ndim;i++)
    temp += pow(CI.get_dpos(c1,i)-CI.get_dpos(c2,i), 2.0);
  return sqrt(temp);
}



// ##################################################################
// ##################################################################



///
/// Calculate distance between two cell--centres (will be between
/// centre-of-volume of cells if non-cartesian geometry).
/// Result returned in grid--integer units (one cell has a diameter
/// two units).
///
double UniformGrid::idistance_cell2cell(
      const cell *c1, ///< cell 1
      const cell *c2  ///< cell 2
      )
{
  double temp = 0.0;
  for (int i=0;i<G_ndim;i++)
    temp += 
      pow(static_cast<double>(CI.get_ipos(c1,i)-CI.get_ipos(c2,i)),
    2.0);
  return sqrt(temp);
}



// ##################################################################
// ##################################################################



///
/// Calculate distance between a cell-vertex and a cell--centres
/// (will be between centre-of-volume of cells if non-cartesian
/// geometry).  Here both input and output are physical units.
///
double UniformGrid::distance_vertex2cell(
      const double *v, ///< vertex (physical)
      const cell *c    ///< cell
      )
{
  double temp = 0.0;
  for (int i=0;i<G_ndim;i++)
    temp += pow(v[i]-CI.get_dpos(c,i), 2.0);
  return sqrt(temp);
}



// ##################################################################
// ##################################################################



///
/// As distance_vertex2cell(double[],cell) but for a single component
/// of the position vector, and not the absolute value.  It returns
/// the *cell* coordinate minus the *vertex* coordinate.
///
double UniformGrid::difference_vertex2cell(
      const double *v,  ///< vertex (double)
      const cell *c, ///< cell
      const axes a   ///< Axis to calculate.
      )
{
  return (CI.get_dpos(c,a)-v[a]);
}



// ##################################################################
// ##################################################################



<<<<<<< HEAD
int UniformGrid::BC_update_ONEWAY_OUT(
      struct boundary_data *b,
      const int cstep,
      const int maxstep
      )
{
  //
  // Outflow or Absorbing BCs; boundary cells are same as edge cells.
  // This is zeroth order outflow bcs.
  //
  // For the one-way boundary we set the normal velocity to be zero if
  // the flow wants to be onto the domain.
  //

  //
  // First get the normal velocity component, and whether the offdir is
  // positive or negative.
  //
  enum direction offdir = b->dir;
  enum primitive Vnorm = RO;
  int norm_sign = 0;
  switch (offdir) {
  case XN: case XP:
    Vnorm = VX; break;
  case YN: case YP:
    Vnorm = VY; break;
  case ZN: case ZP:
    Vnorm = VZ; break;
  default:
    rep.error("bad dir",offdir);
  }
  if (Vnorm == RO)
    rep.error("Failed to set normal velocity component",Vnorm);

  switch (offdir) {
  case XN: case YN: case ZN:
    norm_sign = -1; break;
  case XP: case YP: case ZP:
    norm_sign =  1; break;
  default:
    rep.error("bad dir",offdir);
  }

  //
  // Now run through all cells in the boundary
  //
  list<cell*>::iterator c=b->data.begin();
  for (c=b->data.begin(); c!=b->data.end(); ++c) {
    //
    // exactly same routine as for periodic.
    // ONEWAY_OUT: overwrite the normal velocity if it is inflow:
    //
    for (int v=0;v<G_nvar;v++) (*c)->Ph[v] = (*c)->npt->Ph[v];
    for (int v=0;v<G_nvar;v++) (*c)->dU[v] = 0.;
    (*c)->Ph[Vnorm] = norm_sign*max(static_cast<pion_flt>(0.0),
                                    (*c)->Ph[Vnorm]*norm_sign);
    if (cstep==maxstep) {
      for (int v=0;v<G_nvar;v++) (*c)->P[v] = (*c)->npt->P[v];
      (*c)->P[Vnorm] = norm_sign*max(static_cast<pion_flt>(0.0),
                                      (*c)->P[Vnorm]*norm_sign);
    }
    
    //
    // The GLM boundary is somewhat different, because I found
    // that zero-gradient didn't work well (Mackey & Lim, 2011,
    // MNRAS,412,2079).  So we switch the sign instead.  Same as
    // periodic BCs.
    //
#ifdef GLM_ZERO_BOUNDARY
    if (G_eqntype==EQGLM) {
      (*c)->P[SI]  = 0.0;
      (*c)->Ph[SI] = 0.0;
    }
#endif // GLM_ZERO_BOUNDARY
#ifdef GLM_NEGATIVE_BOUNDARY
    if (G_eqntype==EQGLM) {

      if      ((*c)->isedge == -1) {
        (*c)->P[SI]  = -(*c)->npt->P[SI];
        (*c)->Ph[SI] = -(*c)->npt->Ph[SI];
      }
      else if ((*c)->isedge == -2) {
        (*c)->P[SI]  = -NextPt(((*c)->npt),b->ondir)->P[SI];
        (*c)->Ph[SI] = -NextPt(((*c)->npt),b->ondir)->Ph[SI];
      }
      else {
        rep.error("only know 1st/2nd order bcs",(*c)->id);
      }
    }
#endif // GLM_NEGATIVE_BOUNDARY


  } // all cells.
  return 0;
  
}



// ##################################################################
// ##################################################################



int UniformGrid::BC_assign_INFLOW(    boundary_data *b)
{
  enum direction ondir  = b->ondir;

  if (b->data.empty()) {
    rep.error("BC_assign_INFLOW: empty boundary data",b->itype);
  }

  list<cell*>::iterator bpt=b->data.begin();
  cell *temp;
  unsigned int ct=0;
  do{
    //
    // Find the cell to point to.  This should be the first cell on
    // the other side of the boundary, located at x[baxis]=bloc.
    // Can't just use the ->isgd property because in y and z dirs
    // the "ondir" direction will sometimes never hit the grid.
    //
    temp = (*bpt);

    //
    // If nbc==2, then we have two pointers to two sheets of cells,
    // and we want both of them to point to the first on-grid cell,
    // so we use "isedge" to move 1 or 2 cells on-grid to get the 
    // on-grid value.
    //
    for (int v=0; v>(*bpt)->isedge; v--) {
      temp = NextPt(temp,ondir);
    }

    //
    // Now set inflow data to be the first on-grid cell's values.
    //
    for (int v=0;v<G_nvar;v++) (*bpt)->P[v]  = temp->P[v];
    for (int v=0;v<G_nvar;v++) (*bpt)->Ph[v] = temp->P[v];
    for (int v=0;v<G_nvar;v++) (*bpt)->dU[v] = 0.0;
    ct++;
    ++bpt;
  } while (bpt !=b->data.end());

  if (ct != b->data.size())
    rep.error("BC_assign_INFLOW: missed some cells!",ct-b->data.size());
  
  return 0;
}



// ##################################################################
// ##################################################################



int UniformGrid::BC_update_INFLOW(
      struct boundary_data *b,
      const int , /// current ooa step e.g. 1 (not used here)
      const int   /// overall ooa      e.g. 2 (not used here)
      )
{
  //
  // Inflow means BC is constant at the initial value of the
  // neighbouring edge cell, so we set dU=0.
  //
  list<cell*>::iterator c=b->data.begin();
  for (c=b->data.begin(); c!=b->data.end(); ++c) {
    for (int v=0;v<G_nvar;v++) (*c)->dU[v] = 0.0;
  } // all cells.
  return 0;
}



// ##################################################################
// ##################################################################



int UniformGrid::BC_assign_REFLECTING(boundary_data *b)
{
  enum direction offdir = b->dir;
  enum direction ondir  = b->ondir;

  if (b->data.empty()) {
    rep.error("BC_assign_REFLECTING: empty boundary data",b->itype);
  }
  //
  // set reference state so that it is mostly zeros but has some +/-1
  // entries to flip the signs of the velocity and B-field (as 
  // appropriate).
  //
  if (!b->refval) {
    b->refval = mem.myalloc(b->refval, G_nvar);
    for (int v=0;v<G_nvar;v++)
      b->refval[v] = 1.0;
    //
    // velocity:
    //
    switch (offdir) {
     case XN: case XP:
      b->refval[VX] = -1.0;
      break;
     case  YN: case YP:
      b->refval[VY] = -1.0;
      break;
     case  ZN: case ZP:
      b->refval[VZ] = -1.0;
      break;
     default:
      rep.error("BAD DIRECTION REFLECTING",offdir);
      break;
    } // Set Normal velocity direction.
    
    //
    // B-field:
    //
    if (G_eqntype==EQMHD || G_eqntype==EQGLM || G_eqntype==EQFCD) {
      switch (offdir) {
       case XN: case XP:
        b->refval[BX] = -1.0;
        break;
       case  YN: case YP:
        b->refval[BY] = -1.0;
        break;
       case  ZN: case ZP:
        b->refval[BZ] = -1.0;
        break;
       default:
        rep.error("BAD DIRECTION REFLECTING",offdir);
        break;
      } // Set normal b-field direction.
    } // Setting up reference value.
  } // if we needed to set up refval.

  //
  // Now go through each of the boundary points and assign values
  // to them, multiplying the relevant entries by -1.
  //
  list<cell*>::iterator bpt=b->data.begin();
  cell *temp=0;
  unsigned int ct=0;
  //cout <<"\t\t**** PRINTING CELLS FOR BOUNDARY DIR = "<<b->dir<<" ****\n\n";
  do{
    temp = (*bpt);
    for (int v=0; v>(*bpt)->isedge; v--) {
      temp = NextPt(temp,ondir);
    }
    if(!temp) {
      rep.error("Got lost assigning reflecting bcs.",temp->id);
    }
    for (int v=0;v<G_nvar;v++)
      (*bpt)->P[v]  = temp->P[v]*b->refval[v];
    for (int v=0;v<G_nvar;v++)
      (*bpt)->Ph[v] = temp->Ph[v]*b->refval[v];
    for (int v=0;v<G_nvar;v++)
      (*bpt)->dU[v] = 0.0;
    (*bpt)->npt = temp;
    //CI.print_cell((*bpt));
    ++bpt;
    ct++;
  } while (bpt !=b->data.end());

  if (ct != b->data.size()) {
    rep.error("BC_assign_REFLECTING: missed some cells!",
              ct-b->data.size());
  }
  return 0;
}



// ##################################################################
// ##################################################################



int UniformGrid::BC_update_REFLECTING(
      struct boundary_data *b,
      const int cstep,
      const int maxstep
      )
{
  //
  // same routine as for outflow, except multiply v_n,B_n by -1.
  //
  list<cell*>::iterator c=b->data.begin();
  for (c=b->data.begin(); c!=b->data.end(); ++c) {
    for (int v=0;v<G_nvar;v++) {
      (*c)->Ph[v] = (*c)->npt->Ph[v] *b->refval[v];
    }
    for (int v=0;v<G_nvar;v++) (*c)->dU[v] = 0.;
    if (cstep==maxstep) {
      for (int v=0;v<G_nvar;v++) {
        (*c)->P[v] = (*c)->npt->P[v] *b->refval[v];
      }
    }
  } // all cells.
  return 0;
}



// ##################################################################
// ##################################################################



int UniformGrid::BC_assign_FIXED(     boundary_data *b)
{
  cout <<" UniformGrid::BC_assign_FIXED starting\n";
  enum direction ondir  = b->ondir;
  if (b->data.empty()) {
    rep.error("BC_assign_FIXED: empty boundary data",b->itype);
  }
  if (!b->refval) {
    b->refval = mem.myalloc(b->refval, G_nvar);
  }

  list<cell*>::iterator bpt=b->data.begin();
  cell *temp=0;
  unsigned int ct=0;
  //
  // First find an on-grid cell near a boundary point.  Because of
  // corner cells, we can't guarantee that every boundary cell will
  // reach an on-grid cell by moving in the on-grid direction.
  //
  cout <<"Finding first on-grid cell, size="<<b->data.size()<<".\n";
  do {
    //++bpt;
    temp = (*bpt);
    CI.print_cell(temp);
    for (int v=0; v>(*bpt)->isedge; v--) {
      temp = NextPt(temp,ondir);
    }
  } while (!temp->isgd);
  if(!temp) rep.error("Got lost assigning FIXED bcs.",temp->id);

  //
  // Now set reference value to be the on-grid value.
  //
  cout <<"Setting reference value.\n";
  for (int v=0;v<G_nvar;v++) b->refval[v] = temp->P[v];
  //
  // Initialise all the values to be the fixed value.
  //
  bpt=b->data.begin();
  do{
    for (int v=0;v<G_nvar;v++) (*bpt)->P[v]  = b->refval[v];
    for (int v=0;v<G_nvar;v++) (*bpt)->Ph[v] = b->refval[v];
    for (int v=0;v<G_nvar;v++) (*bpt)->dU[v] = 0.;
    ++bpt;
    ct++;
  } while (bpt !=b->data.end());

  if (ct != b->data.size()) {
    rep.error("BC_assign_FIXED: missed some cells!",
              ct-b->data.size());
  }
  
  return 0;
}



// ##################################################################
// ##################################################################



int UniformGrid::BC_update_FIXED(
      struct boundary_data *b,
      const int , // current ooa step e.g. 1 (unused here)
      const int   // overall ooa      e.g. 2 (unused here)
      )
{
  //
  // Fixed means all boundary points have same fixed value, stored
  // in refval.
  //
  list<cell*>::iterator c=b->data.begin();
  for (c=b->data.begin(); c!=b->data.end(); ++c) {
    for (int v=0;v<G_nvar;v++) (*c)->dU[v]=0.;
    for (int v=0;v<G_nvar;v++) (*c)->P[v]  = b->refval[v];
    for (int v=0;v<G_nvar;v++) (*c)->Ph[v] = b->refval[v];
  }    // all cells.   
  return 0;
}



// ##################################################################
// ##################################################################



int UniformGrid::BC_assign_JETBC(     boundary_data *b)
{
  if (!JP.jetic) {
    rep.error("BC_assign_JETBC: not a jet simulation!",JP.jetic);
  }
  if (b->dir != NO) {
    rep.error("BC_assign_JETBC: boundary is not an internal one!",
              b->dir);
  }
  cell *c = FirstPt();
  cell *temp=0, *cy=0;
  int ct=0;
  int ctot=0;
  int maxnv=0;

  //
  // Set the physical radius of jet.
  //
  double jr = JP.jetradius*G_dx;
#ifdef TESTING
  cout <<"jetrad="<<JP.jetradius<<" dx="<<G_dx<<"\n";
#endif // TESTING

  //
  // Assign reference values, containing Jet parameters:
  //
  if (!b->refval) {
    b->refval = mem.myalloc(b->refval, G_nvar);
  }

  if (G_eqntype==EQEUL || G_eqntype==EQEUL_ISO ||
      G_eqntype==EQEUL_EINT || G_eqntype==EQMHD ||
      G_eqntype==EQGLM || G_eqntype==EQFCD) {
    rep.printVec("JetState",JP.jetstate,MAX_NVAR);
    b->refval[RO] = JP.jetstate[RO];
    b->refval[PG] = JP.jetstate[PG];
    b->refval[VX] = JP.jetstate[VX];
    b->refval[VY] = JP.jetstate[VY];
    b->refval[VZ] = JP.jetstate[VZ];
    maxnv=5;
  }
  else {
    rep.error("BC_assign_JETBC: bad equation type",G_eqntype);
  }

  if (G_eqntype==EQMHD || G_eqntype==EQGLM || G_eqntype==EQFCD) {
    b->refval[BX] = JP.jetstate[BX];
    b->refval[BY] = JP.jetstate[BY];
    b->refval[BZ] = JP.jetstate[BZ];
    maxnv=8;
  }

  if (G_eqntype==EQGLM) {
    b->refval[SI] = JP.jetstate[SI];
    maxnv=9;
  }

  for (int v=maxnv; v<G_nvar; v++) {
    b->refval[v] = JP.jetstate[v];
  }
  
  if (!b->data.empty()) {
    rep.error("BC_assign_JETBC: boundary data exists!",b->itype);
  }

  //
  // Simplest jet -- zero opening angle.  Check that this domain
  // is at the edge of the full simulation domain, if not then we
  // don't need to add any cells so skip this whole loop.
  //
  if (JP.jetic==1  && pconst.equalD(G_xmin[XX],Sim_xmin[XX])) {
    //
    // Axi-symmetry first -- this is relatively easy to set up.
    //
    if (G_ndim==2 && G_coordsys==COORD_CYL) {
      c = FirstPt();
      do {
        temp=c;
        while ( (temp=NextPt(temp,XN))!=0 ) {
          for (int v=0;v<G_nvar;v++) temp->P[v]  = b->refval[v];
          for (int v=0;v<G_nvar;v++) temp->Ph[v] = b->refval[v];
#ifdef SOFTJET
          //
          // jetradius is in number of cells, jr is in physical units.
          // Jet centre is along Z_cyl axis, centred on origin.
          //
          temp->P[VX]  = b->refval[VX]
                          *min(1., 4.0-4.0*CI.get_dpos(temp,YY)/jr);
          temp->Ph[VX] = temp->P[VX];
#endif //SOFTJET
          b->data.push_back(temp);
          ctot++;
          if (temp->isgd){
            rep.error("Looking for Boundary cells! setupjet",temp);
          }
        }
        ct++;
      } while ( (c=NextPt(c,YP)) && ct<JP.jetradius);
      if (ct!=JP.jetradius) {
        rep.error("Not enough cells for jet",ct);
      }
      cout <<"Got "<<ctot<<" Cells in total for jet boundary.\n";
    } // 2D Axial Symmetry

    //
    // 3D now, more difficult.
    //
    else if (G_ndim==3 && G_coordsys==COORD_CRT) {
      double dist=0.0;
      c = FirstPt();
      //
      // 3D, so we need to convert the jet radius to a real length.
      // Also, the jet will come in at the centre of the XN boundary,
      // which must be the origin.
      //
      do { // loop over ZZ axis
        cy=c;
        do { // loop over YY axis
          dist = sqrt(CI.get_dpos(cy,YY)*CI.get_dpos(cy,YY) +
                      CI.get_dpos(cy,ZZ)*CI.get_dpos(cy,ZZ)  );
          //
          // if dist <= jr, then we are within the jet inflow, and we
          // add the cells to the boundary.
          //
          if (dist <= jr) {
            temp = cy;
            while ( (temp=NextPt(temp,XN))!=0 ) {
              for (int v=0;v<G_nvar;v++) temp->P[v]  = b->refval[v];
              for (int v=0;v<G_nvar;v++) temp->Ph[v] = b->refval[v];
# ifdef SOFTJET
              temp->P[VX]  = b->refval[VX] *min(1., 4.0-4.0*dist/jr);
              temp->Ph[VX] = temp->P[VX];
# endif //SOFTJET
              b->data.push_back(temp);
              ctot++;
              if (temp->isgd) {
                rep.error("Looking for Boundary cells! setupjet",
                          temp);
              }
            }
          } // if within jet radius
        } while ( (cy=NextPt(cy,YP)) ); // through cells on YY axis.
      } while ( (c=NextPt(c,ZP)) );     // through cells on ZZ axis.
      //      BC_printBCdata(b);
    } // 3D Cartesian

    else {
      rep.error("Only know how to set up jet in 2Dcyl or 3Dcart",
                G_ndim);
    }

  } // jetic==1
  else {
    rep.error("Only know simple jet with jetic=1",JP.jetic);
  }

  return 0;
}



// ##################################################################
// ##################################################################



int UniformGrid::BC_update_JETBC(      struct boundary_data *b,
               const int,
               const int
               )
{
# ifdef SOFTJET
  double dist=0.0;
  double jr = JP.jetradius*G_dx;
# endif //SOFTJET

  list<cell*>::iterator c=b->data.begin();
  for (c=b->data.begin(); c!=b->data.end(); ++c) {
    for (int v=0;v<G_nvar;v++) (*c)->dU[v]=0.0;
    for (int v=0;v<G_nvar;v++) (*c)->P[v]  = b->refval[v];
    for (int v=0;v<G_nvar;v++) (*c)->Ph[v] = b->refval[v];
# ifdef SOFTJET
    dist =0.0;
    if      (G_ndim==2) dist = CI.get_dpos(*c,YY);
    else if (G_ndim==3) {
      dist = sqrt(CI.get_dpos(*c,YY)*CI.get_dpos(*c,YY)+
                  CI.get_dpos(*c,ZZ)*CI.get_dpos(*c,ZZ) );
    }
    else rep.error("Jet BC, but not 2d or 3d!!!",G_ndim);
    (*c)->P[VX]  = b->refval[VX] *min(1., 4-4.0*dist/jr);
    (*c)->Ph[VX] = (*c)->P[VX];
# endif //SOFTJET
  }    // all cells.   
  return 0;
}



// ##################################################################
// ##################################################################



int UniformGrid::BC_assign_JETREFLECT(boundary_data *b)
{
  enum direction offdir = b->dir;
  enum direction ondir  = b->ondir;
  if (b->data.empty()) {
    rep.error("BC_assign_: empty boundary data",b->itype);
  }

  if (!b->refval) {
    b->refval = mem.myalloc(b->refval, G_nvar);
  }

  for (int v=0;v<G_nvar;v++) b->refval[v] = 1.0;
  //
  // Set Normal velocity multiplier to -1 for reflection.
  //
  switch (offdir) {
   case XN: case XP:
    b->refval[VX] = -1.0;
    break;
   case  YN: case YP:
    b->refval[VY] = -1.0;
    break;
   case  ZN: case ZP:
    b->refval[VZ] = -1.0;
    break;
   default:
    rep.error("BAD DIRECTION",offdir);
  } // Set Normal velocity direction.
  //
  // Set normal B-field multiplier to -1 for reflection.
  //
  if (G_eqntype==EQMHD || G_eqntype==EQGLM || G_eqntype==EQFCD) {
    switch (offdir) {
     case XN: case XP:
      b->refval[BY] = b->refval[BZ] = -1.0;
      break;
     case  YN: case YP:
      b->refval[BX] = b->refval[BZ] = -1.0;
      break;
     case  ZN: case ZP:
      b->refval[BX] = b->refval[BY] = -1.0;
      break;
     default:
      rep.error("BAD DIRECTION",offdir);
    } // Set normal b-field direction.
  } // if B-field exists

  //
  // Now go through each column of boundary points and assign values
  // to them.
  //
  list<cell*>::iterator bpt=b->data.begin();
  cell *temp=0;
  unsigned int ct=0;

  do{
    temp = (*bpt);
    for (int v=0; v>(*bpt)->isedge; v--) {
      temp = NextPt(temp,ondir);
    }
    if(!temp) {
      rep.error("Got lost assigning jet-reflecting bcs.",temp->id);
    }
    for (int v=0;v<G_nvar;v++)
      (*bpt)->P[v]  = temp->P[v]*b->refval[v];
    for (int v=0;v<G_nvar;v++)
      (*bpt)->Ph[v] = temp->P[v]*b->refval[v];
    for (int v=0;v<G_nvar;v++)
      (*bpt)->dU[v] = 0.0;
    (*bpt)->npt = temp;
    ++bpt;
    ct++;
  } while (bpt !=b->data.end());
  
  if (ct != b->data.size()) {
    rep.error("BC_assign_: missed some cells!",ct-b->data.size());
  }
  return 0;
}



// ##################################################################
// ##################################################################



int UniformGrid::BC_update_JETREFLECT(
      struct boundary_data *b,
      const int cstep,
      const int maxstep
      )
{
  //
  // same routine as for reflecting, except the normal B is
  // unchanged, but the tangential is reversed.
  //
  list<cell*>::iterator c=b->data.begin();
  for (c=b->data.begin(); c!=b->data.end(); ++c) {
    for (int v=0;v<G_nvar;v++) {
      (*c)->Ph[v] = (*c)->npt->Ph[v] *b->refval[v];
    }
    for (int v=0;v<G_nvar;v++) (*c)->dU[v] = 0.;
    if (cstep==maxstep) {
      for (int v=0;v<G_nvar;v++) {
        (*c)->P[v] = (*c)->npt->P[v] *b->refval[v];
      }
    }
  } // all cells.
  return 0;
}



// ##################################################################
// ##################################################################



int UniformGrid::BC_assign_DMACH(
        const double simtime,   ///< current simulation time (for DMACH)
        boundary_data *b
        )
{
#ifdef TESTING
  cout <<"Setting up DMACH boundary... starting.\n";
#endif // TESTING

  if (b->data.empty()) {
    rep.error("BC_assign_DMACH: empty boundary data",b->itype);
  }
  //
  // Set reference value to be downstream values.
  //
  if (!b->refval) {
    b->refval = mem.myalloc(b->refval, G_nvar);
  }

  b->refval[RO] = 1.4;
  b->refval[PG] = 1.0;
  b->refval[VX] = 0.0;
  b->refval[VY] = 0.0;
  b->refval[VZ] = 0.0;
  for (int v=G_ftr; v<G_nvar; v++) b->refval[v] = -1.0;
  cout <<"G_ftr="<<G_ftr<<", G_nvar="<<G_nvar<<"\n";

  //
  // Run through all boundary cells, and give them either upstream or
  // downstream value, depending on their position.
  //
  list<cell*>::iterator bpt=b->data.begin();
  unsigned int ct=0;
  double bpos = 0.0;
  do {
    //
    // This is the boundary position:
    //
    bpos =  10.0*simtime/sin(M_PI/3.0)
          + 1.0/6.0
          + CI.get_dpos(*bpt,YY)/tan(M_PI/3.0);

    if (CI.get_dpos(*bpt,XX) <= bpos) {
      (*bpt)->P[RO] = 8.0;
      (*bpt)->P[PG] = 116.5;
      (*bpt)->P[VX] = 7.14470958;
      (*bpt)->P[VY] = -4.125;
      (*bpt)->P[VZ] = 0.0;
      for (int v=G_ftr; v<G_nvar; v++) (*bpt)->P[v]  = 1.0;
      (*bpt)->Ph[RO] = 8.0;
      (*bpt)->Ph[PG] = 116.5;
      (*bpt)->Ph[VX] = 7.14470958;
      (*bpt)->Ph[VY] = -4.125;
      (*bpt)->Ph[VZ] = 0.0;
      for (int v=G_ftr; v<G_nvar; v++) (*bpt)->Ph[v] = 1.0;
    }
    else {
      for (int v=0;v<G_nvar;v++) (*bpt)->P[v]  = b->refval[v];
      for (int v=0;v<G_nvar;v++) (*bpt)->Ph[v] = b->refval[v];
    }
    ++bpt;
    ct++;
  } while (bpt !=b->data.end());

  if (ct != b->data.size()) {
    rep.error("BC_assign_: missed some cells!",ct-b->data.size());
  }
#ifdef TESTING
  cout <<"Setting up DMACH boundary... finished.\n";
#endif // TESTING
  return 0;
}



// ##################################################################
// ##################################################################



int UniformGrid::BC_update_DMACH(
      const double simtime,   ///< current simulation time
      struct boundary_data *b,
      const int cstep,
      const int maxstep
      )
{
  double bpos = 0.0;
  list<cell*>::iterator c=b->data.begin();
  for (c=b->data.begin(); c!=b->data.end(); ++c) {
    //
    // This is the boundary position:
    //
    bpos =  10.0*simtime/sin(M_PI/3.0)
          + 1.0/6.0
          + CI.get_dpos(*c,YY)/tan(M_PI/3.0);

    if (CI.get_dpos(*c,XX) <= bpos) {
      (*c)->Ph[RO] = 8.0;
      (*c)->Ph[PG] = 116.5;
      (*c)->Ph[VX] = 7.14470958;
      (*c)->Ph[VY] = -4.125;
      (*c)->Ph[VZ] = 0.0;
      for (int v=G_ftr; v<G_nvar; v++) (*c)->Ph[v] = 1.0;
    }
    else {
      for (int v=0;v<G_nvar;v++) (*c)->Ph[v] = b->refval[v];
    }
    for (int v=0;v<G_nvar;v++) (*c)->dU[v] = 0.0;
    if (cstep==maxstep) {
      for (int v=0;v<G_nvar;v++) (*c)->P[v] = (*c)->Ph[v];
    }
  }
  return 0;
}



// ##################################################################
// ##################################################################



int UniformGrid::BC_assign_DMACH2(    boundary_data *b) 
{
#ifdef TESTING
  cout <<"Setting up DMACH2 boundary... starting.\n";
#endif // TESTING

  if (b->dir != NO) {
    rep.error("DMACH2 not internal boundary!",b->dir);
  }
  cout <<"DMACH2 boundary, from x=0 to x=1/6 at y=0, fixed bd.\n";
  if (b->refval) {
    rep.error("Already initialised memory in DMACH2 boundary refval",
              b->refval);
  }
  b->refval = mem.myalloc(b->refval, G_nvar);

  b->refval[RO] = 8.0;
  b->refval[PG] = 116.5;
  b->refval[VX] = 7.14470958;
  b->refval[VY] = -4.125;
  b->refval[VZ] = 0.0;
  for (int v=G_ftr; v<G_nvar; v++) b->refval[v] = 1.0;

  //
  // Now have to go from first point onto boundary and across to
  // x<=1/6
  //
  if (!b->data.empty()) {
    rep.error("BC_assign_DMACH2: Not empty boundary data",b->itype);
  }
  cell *c = FirstPt();
  cell *temp=0;
  do {
    //
    // check if we are <1/6 in case we are in a parallel grid where
    // the domain is outside the DMR region.  This saves having to
    // rewrite the function in the parallel uniform grid.
    //
    if (CI.get_dpos(c,XX)<=1./6.) {
      temp=c;
      while ( (temp=NextPt(temp,YN)) !=0 ) {
        for (int v=0;v<G_nvar;v++) temp->P[v]  = b->refval[v];
        for (int v=0;v<G_nvar;v++) temp->Ph[v] = b->refval[v];
        b->data.push_back(temp);
        if (temp->isgd) {
          rep.error("BC_assign_DMACH2: Looking for Boundary cells!",
                    temp);
        }
      }
    }
  } while ( (c=NextPt(c,XP)) && (CI.get_dpos(c,XX)<=1./6.));

#ifdef TESTING
  cout <<"Setting up DMACH2 boundary... finished.\n";
#endif // TESTING
  return 0;
}



// ##################################################################
// ##################################################################



int UniformGrid::BC_update_DMACH2(
      struct boundary_data *b,
      const int,
      const int
      )
{
  //
  // Fixed at all times, so no difference between full and half step.
  //
  list<cell*>::iterator c=b->data.begin();
  for (c=b->data.begin(); c!=b->data.end(); ++c) {
    for (int v=0;v<G_nvar;v++) (*c)->dU[v]=0.;
    for (int v=0;v<G_nvar;v++) (*c)->P[v]  = b->refval[v];
    for (int v=0;v<G_nvar;v++) (*c)->Ph[v] = b->refval[v];
  }    // all cells.   
  return 0;
}



// ##################################################################
// ##################################################################



int UniformGrid::BC_assign_RADSHOCK(  boundary_data *b)
{
  //
  // Initial checks and memory allocation.
  //
  if (b->dir != NO) {
    rep.error("RADSHOCK not internal boundary!",b->dir);
  }
  cout <<"Assigning data to RADSHOCK boundary at XN boundary.\n";
  if (G_ndim !=2 && G_ndim !=1) {
    rep.error("RADSHOCK must be 1d or 2d",G_ndim);
  }
  if (b->refval) {
    rep.error("Already initialised RADSHOCK boundary refval",
              b->refval);
  }
  b->refval = mem.myalloc(b->refval, G_nvar);
  if (!b->data.empty()) {
    rep.error("BC_assign_RADSHOCK: Not empty boundary data",b->itype);
  }
  cell *c=FirstPt();
  for (int v=0;v<G_nvar;v++) b->refval[v]=0.0;

  //
  // Try assuming that outflow will be at approx 3000 K, and shock
  // will have cooled (with a fudge factor for lower velocity).
  // so rho_1 = (v/(5km/s))^2 rho_0, and
  //    v_1   = v_0 /(v/(5km/s))^2
  //
  double ratio = c->P[VX]*c->P[VX]/25.0e10;
  if (fabs(c->P[VX])<55.0e5) {
    ratio *= 0.5*fabs(c->P[VX])/50.0e5;
  }
  // This boundary requires density to be M^2 times initial density.
  b->refval[RO] = c->P[RO]*ratio;
  // mass flux out of domain is same as into domain.
  b->refval[VX] = c->P[VX]/ratio;
  
  int ct=0;
  if (G_ndim==1) {
    do {
      c->P[RO] = c->Ph[RO] = min(c->P[RO], b->refval[RO]);
      b->data.push_back(c);
      ct++;
    } while (CI.get_dpos((c=NextPt(c)),XX) <=
             (G_xmin[XX] + (G_range[XX]*0.02)) );
  }
  else if (G_ndim==2) {
    do {
      b->data.push_back(c);
      ct++;
      c->P[RO]  = min(c->P[RO], b->refval[RO]);
      c->Ph[RO] = c->P[RO];
    } while ( (NextPt(c,YP)!=0) && (c=NextPt(c,YP))->isgd );
    if (ct != G_ng[YY]) {
      rep.error("Didn't get all cells in 2d RADSHOCK boundary",
                ct-G_ng[YY]);
    }
  }
  cout <<"*** Added "<<ct<<" cells to RADSHOCK internal boundary.\n";
  return 0;
}



// ##################################################################
// ##################################################################



int UniformGrid::BC_update_RADSHOCK(   struct boundary_data *b,
               const int cstep,
               const int maxstep
               )
{
  //
  // We set the density adjacent to the wall to the minimum of 
  // the current density and some reference density.
  //
  list<cell*>::iterator c=b->data.begin();
  //double temp=0.0;
  for (c=b->data.begin(); c!=b->data.end(); ++c) {
    //temp = (*c)->Ph[RO];
    (*c)->Ph[RO] = min((*c)->Ph[RO], b->refval[RO]);
    (*c)->Ph[VX] = max((*c)->Ph[VX], b->refval[VX]);
    if (cstep==maxstep) {
      for (int v=0;v<G_nvar;v++) (*c)->P[v] = (*c)->Ph[v];
    }
  }
  return 0;
}



// ##################################################################
// ##################################################################



int UniformGrid::BC_assign_RADSH2(     boundary_data *b)
{
  //
  // Initial checks and memory allocation.
  //
  if (b->dir != NO) {
    rep.error("RADSH2 not external boundary!",b->dir);
  }
  cout <<"Assigning data to RADSH2 boundary at XN boundary.\n";
  if (G_ndim !=2 && G_ndim !=1) {
    rep.error("RADSH2 must be 1d or 2d",G_ndim);
  }
  if (b->refval) {
    rep.error("Already initialised memory in RADSH2 boundary refval",
              b->refval);
  }
  b->refval = mem.myalloc(b->refval, G_nvar);
  if (!b->data.empty()) {
    rep.error("BC_assign_RADSH2: Not empty boundary data",b->itype);
  }
  cell *c=FirstPt();
  for (int v=0;v<G_nvar;v++) b->refval[v]=0.0;
  //
  // Temp is the last point in the XP dir that is on-grid; we get the
  // inflow velocity for this, to match the mass outflow rate.
  //
  cell *temp =c;
  do {temp=NextPt(temp,XP);} while (NextPt(temp,XP)->isgd);
  cout <<"endpoint: "<<temp->P[VX]<<"  firstpt: "<<c->P[VX]<<"  ";
  b->refval[VX] = temp->P[VX]*temp->P[RO]/c->P[RO];
  cout <<"Refval[VX] = "<< b->refval[VX] <<"\n";
  
  int ct=0;
  if (G_ndim==1) {
    //
    // In 1D we just add a few cells near the XN border to the
    // boundary.  We move to G_xmax[XX]/128. and work backwards to
    // the XN edge of the grid, adding cells as we go.
    //
    temp=c; 
    while (CI.get_dpos(NextPt(temp),XX) <= G_xmax[XX]/128.)
      temp=NextPt(temp);
    do {
      // XN boundary, and want to limit outflow speed.
      temp->P[VX]  = b->refval[VX];
      temp->Ph[VX] = b->refval[VX];
      b->data.push_back(temp);
      ct++;
    } while ( (temp=NextPt(temp,XN)) !=0);
  }
  else if (G_ndim==2) {
    //
    // In 2D we do the same, but for each X-row.
    //
    do {
      while (CI.get_dpos(NextPt(c,XP),XX) <=
             (G_xmax[XX]-G_xmin[XX])/128.    ) {
        c=NextPt(c,XP);
      }
      temp=c;
      do {
        b->data.push_back(temp);
        ct++;
        temp->P[VX] =  b->refval[VX];
        temp->Ph[VX] = temp->P[VX];
      } while ( (temp = NextPt(temp,XN)) !=0);
    } while ( (NextPt(c,YP)!=0) && (c=NextPt(c,YP))->isgd );
  }
  cout <<"*** Added "<<ct<<" cells to RADSH2 internal boundary.\n";
  return 0;
}



// ##################################################################
// ##################################################################



int UniformGrid::BC_update_RADSH2(   struct boundary_data *b,
             const int cstep,
             const int maxstep
             )
{
  //
  // We set the velocity at the boundary to be the initial outflow
  // value.
  //
  list<cell*>::iterator c=b->data.begin();
  for (c=b->data.begin(); c!=b->data.end(); ++c) {
    (*c)->Ph[VX] = b->refval[VX];
    if (cstep==maxstep)
      (*c)->P[VX] = (*c)->Ph[VX];
  }
  return 0;
}



// ##################################################################
// ##################################################################



//
// Add internal stellar wind boundaries -- these are (possibly
// time-varying) winds defined by a mass-loss-rate and a terminal
// velocity.  A region within the domain is given fixed values
// corresponding to a freely expanding wind from a
// cell-vertex-located source.
//
int UniformGrid::BC_assign_STWIND(
      const double simtime,   ///< current simulation time
      const double sim_start,   ///< Simulation start time.
      const double sim_finish,   ///< Simulation finish time.
      const double mt, ///< Minimum temperature allowed on grid
      boundary_data *b
      )
{
  //
  // Check that we have an internal boundary struct, and that we have
  // a stellar wind source to set up.
  //
  if (b->dir != NO)
    rep.error("STWIND not external boundary!",b->dir);
#ifdef TESTING
  cout <<"Assigning data to STWIND boundary. Nsrc=";
  cout <<SWP.Nsources<<"\n";
#endif
  if (SWP.Nsources<1) {
    rep.error("BC_assign_STWIND() No Sources!",SWP.Nsources);
  }

  //
  // Setup reference state vector and initialise to zero.
  //
  if (b->refval) {
    rep.error("Initialised STWIND boundary refval",b->refval);
  }
  b->refval = mem.myalloc(b->refval, G_nvar);
  if (!b->data.empty()) {
    rep.error("BC_assign_STWIND: Not empty boundary data",b->itype);
  }
  for (int v=0;v<G_nvar;v++) b->refval[v]=0.0;

  //
  // New structure: we need to initialise the stellar wind class with
  // all of the wind sources in the global parameter list.
  //
  // The type of class we set up is determined first.
  // stellar_wind_evolution is derived from stellar_wind, and 
  // stellar_wind_angle is derived from stellar_wind_evolution.
  //
  int err=0;
  int Ns = SWP.Nsources;
  for (int isw=0; isw<Ns; isw++) {
    if (SWP.params[isw]->type ==WINDTYPE_EVOLVING) err=1;
  }
  for (int isw=0; isw<Ns; isw++) {
    if (SWP.params[isw]->type ==WINDTYPE_ANGLE) err=2;
  }
  Wind = 0;

  //
  // check values of xi.  At the moment we assume it is the same for
  // all wind sources, so it is not source-dependent.
  //
  double xi=0.0;
  for (int isw=0; isw<Ns; isw++) {
    if (isw==0) xi = SWP.params[isw]->xi;
    else {
      rep.errorTest("wind xi values don't match",xi,SWP.params[isw]->xi);
    }
  }


  if (Ns>0) {
    cout <<"\n----------- SETTING UP STELLAR WIND CLASS ----------\n";
    if      (err==0) {
      Wind = new stellar_wind(G_ndim, G_nvar, G_ntracer, G_ftr,
                              G_coordsys, G_eqntype, mt);
    }
    else if (err==1) {
      Wind = new stellar_wind_evolution(G_ndim, G_nvar, G_ntracer,
            G_ftr, G_coordsys, G_eqntype, mt, sim_start, sim_finish);
      err=0;
    }
    else if (err==2) {
      cout <<"Setting up stellar_wind_angle class\n";
      Wind = new stellar_wind_angle(G_ndim, G_nvar, G_ntracer, G_ftr,
                  G_coordsys, G_eqntype, mt, sim_start, sim_finish, xi);
    }
  }

  //
  // Run through sources and add sources.
  //
  for (int isw=0; isw<Ns; isw++) {
    cout <<"\tUniGrid::BC_assign_STWIND: Adding source "<<isw<<"\n";
    if (SWP.params[isw]->type==WINDTYPE_CONSTANT) {
      //
      // This is for spherically symmetric winds that are constant
      // in time.
      //
      err = Wind->add_source(
        SWP.params[isw]->dpos,
        SWP.params[isw]->radius,
        SWP.params[isw]->type,
        SWP.params[isw]->Mdot,
        SWP.params[isw]->Vinf,
        SWP.params[isw]->Tstar,
        SWP.params[isw]->Rstar,
        SWP.params[isw]->tr
        );
    }
    else  {
      //
      // This works for spherically symmetric winds and for
      // latitude-dependent winds that evolve over time.
      //
      cout <<"Adding source "<<isw<<" with filename "<<SWP.params[isw]->evolving_wind_file<<"\n";
      err = Wind->add_evolving_source(
        SWP.params[isw]->dpos,
        SWP.params[isw]->radius,
        SWP.params[isw]->type,
        SWP.params[isw]->Rstar,
        SWP.params[isw]->tr,
        SWP.params[isw]->evolving_wind_file,
        SWP.params[isw]->enhance_mdot,
        SWP.params[isw]->time_offset,
        simtime,
        SWP.params[isw]->update_freq,
        SWP.params[isw]->t_scalefactor
        );
    }
    if (err) rep.error("Error adding wind source",isw);
  }

  //
  // loop over sources, adding cells to boundary data list in order.
  //
  for (int id=0;id<Ns;id++) {
    cout <<"\tUniGrid::BC_assign_STWIND: Adding cells to source ";
    cout <<id<<"\n";
    BC_assign_STWIND_add_cells2src(id,b);
  }
  //
  // Now we should have set everything up, so we assign the boundary
  // cells with their boundary values.
  //
  err += BC_update_STWIND(simtime, b,0,0);
  cout <<"\tFinished setting up wind parameters\n";
  cout <<"------ DONE SETTING UP STELLAR WIND CLASS ----------\n\n";
  return err;
}



// ##################################################################
// ##################################################################



int UniformGrid::BC_assign_STWIND_add_cells2src(
        const int id, ///< source id
        struct boundary_data *b
        )
{
  //
  // We run through each cell, and if it is within the 
  // source's radius of influence, then we add it to the lists.
  //
  int err=0;
  int ncell=0;
  double srcpos[MAX_DIM];
  double srcrad;
  Wind->get_src_posn(id,srcpos);
  Wind->get_src_drad(id,&srcrad);

#ifdef TESTING
  cout <<"*** srcrad="<<srcrad<<"\n";
  rep.printVec("src", srcpos, G_ndim);
#endif

  cell *c = FirstPt();
  do {
    //
    // GEOMETRY: This is to the centre-of-volume of cell.
    // It makes no difference for Cartesian grids b/c the centre-of-
    // volume coincides the midpoint.
    //
    if (distance_vertex2cell(srcpos,c) <= srcrad) {
      ncell++;
      err += Wind->add_cell(this, id,c);
    }
  } while ((c=NextPt(c))!=0);
  
  err += Wind->set_num_cells(id,ncell);

#ifdef TESTING
  cout <<"UniformGrid: Added "<<ncell;
  cout <<" cells to wind boundary for WS "<<id<<"\n";
#endif
  return err;
}



// ##################################################################
// ##################################################################



//
// Update internal stellar wind boundaries -- these are (possibly
// time-varying) winds defined by a mass-loss-rate and a terminal
// velocity.  If fixed in time the wind is updated with b->refval,
// otherwise with a (slower) call to the  stellar wind class SW
//
int UniformGrid::BC_update_STWIND(
        const double simtime,   ///< current simulation time
        boundary_data *b, ///< Boundary to update.
        const int ,  ///< current fractional step being taken.
        const int    ///< final step (not needed b/c fixed BC).
        )
{
  //
  // The stellar_wind class already has a list of cells to update
  // for each source, together with pre-calculated state vectors,
  // so we just call the set_cell_values() function.
  //
  int err=0;
  for (int id=0;id<Wind->Nsources();id++) {
    err += Wind->set_cell_values(this, id,simtime);
  }

  return err;
}



// ##################################################################
// ##################################################################



int UniformGrid::BC_assign_STARBENCH1(boundary_data *b)
{
  //
  // First set up outflow boundaries.
  //
  int err=BC_assign_OUTFLOW(b);
  if (err) rep.error("BC_assign_STARBENCH1 error in OUTFLOW",err);

  //
  // Now do some checks, and then set the column density in the 
  // cells that we want to shadow.
  //
  if (b->dir != XN) rep.error("RADSH2 not XN boundary!",b->dir);
  if (b->data.empty()) {
    rep.error("BC_assign_STARBENCH1: empty boundary data",b->itype);
  }

  //
  // Set the column density (in g/cm2) to some large values in the
  // range 1.4pc<y<2.6pc, and to zero for the others.
  //
  list<cell*>::iterator bpt=b->data.begin();
  unsigned int ct=0;
  double dpos[G_ndim];
  double column = 1.67; // g/cm^2 so, in number this is 1.0e24.
  do{
    //
    // Set cell optical depth to be something big in the 
    // relevant region for the first radiation source.
    //
    CI.get_dpos((*bpt),dpos);
    if (dpos[YY]>4.3204e18 &&
        dpos[YY]<8.0235e18 &&
        dpos[XX]<Sim_xmin[XX]+G_dx) {
      column = 1.67; // g/cm^2 so, in number this is 1.0e24.
      CI.set_col((*bpt), 0, &column);
    }
    else {
      column = 0.00; // zero optical depth outside the barrier
      CI.set_col((*bpt), 0, &column);
    }
    ++bpt;
    ct++;
  } while (bpt !=b->data.end());
  if (ct != b->data.size()) {
    rep.error("BC_assign_STARBENCH1: missed some cells!",
              ct-b->data.size());
  }
  
  return 0;
}



// ##################################################################
// ##################################################################



int UniformGrid::BC_update_STARBENCH1(
        struct boundary_data *b,
        const int cstep,
        const int maxstep
        )
{
  //
  // Outflow or Absorbing BCs; boundary cells are same as edge cells.
  // This is zeroth order outflow bcs.
  //
  // For the one-way boundary we set the normal velocity to be zero
  // if the flow wants to be onto the domain.
  //

  //
  // First get the normal velocity component, and whether the offdir
  // is positive or negative.
  //
  enum direction offdir = b->dir;
  enum primitive Vnorm = RO;
  int norm_sign = 0;
  switch (offdir) {
  case XN: case XP:
    Vnorm = VX;
    break;
  case YN: case YP:
    Vnorm = VY;
    break;
  case ZN: case ZP:
    Vnorm = VZ;
    break;
  default:
    rep.error("bad dir",offdir);
  }
  if (Vnorm == RO) {
    rep.error("Failed to set normal velocity component",Vnorm);
  }

  switch (offdir) {
  case XN: case YN: case ZN:
    norm_sign = -1; break;
  case XP: case YP: case ZP:
    norm_sign =  1; break;
  default:
    rep.error("bad dir",offdir);
  }

  //
  // Now run through all cells in the boundary
  //
  double dpos[G_ndim];
  double column = 1.67; // g/cm^2 so, in number this is 1.0e24.
  list<cell*>::iterator c=b->data.begin();

  for (c=b->data.begin(); c!=b->data.end(); ++c) {
    //
    //exactly same routine as for periodic and zero-gradient.
    //
    for (int v=0;v<G_nvar;v++) {
      (*c)->Ph[v] = (*c)->npt->Ph[v];
      (*c)->dU[v] = 0.;
    }
    //
    // ONEWAY_OUT: overwrite the normal velocity if it is inflow:
    //
    (*c)->Ph[Vnorm] = norm_sign*max(static_cast<pion_flt>(0.0),
                                    (*c)->Ph[Vnorm]*norm_sign);


    //
    // Set cell optical depth to be something big in the 
    // relevant region for the first radiation source.
    //
    CI.get_dpos((*c),dpos);
    if (dpos[YY]>4.3204e18 && dpos[YY]<8.0235e18 && dpos[XX]<Sim_xmin[XX]+G_dx) {
      column = 1.67; // g/cm^2 so, in number this is 1.0e24.
      CI.set_col((*c), 0, &column);
    }
    else {
      column = 0.00; // zero optical depth outside the barrier
      CI.set_col((*c), 0, &column);
    }


    if (cstep==maxstep) {
      for (int v=0;v<G_nvar;v++) (*c)->P[v] = (*c)->npt->P[v];
      //
      // ONEWAY_OUT: overwrite the normal velocity if it is inflow:
      //
      if (cstep==maxstep) {
        (*c)->P[Vnorm] = norm_sign*max(static_cast<pion_flt>(0.0),
                                        (*c)->P[Vnorm]*norm_sign);
      }
    }

#ifdef GLM_ZERO_BOUNDARY
    if (G_eqntype==EQGLM) {
      (*c)->P[SI]  = 0.0;
      (*c)->Ph[SI] = 0.0;
    }
#endif // GLM_ZERO_BOUNDARY
#ifdef GLM_NEGATIVE_BOUNDARY
    if (G_eqntype==EQGLM) {

      if      ((*c)->isedge == -1) {
        (*c)->P[SI]  = -(*c)->npt->P[SI];
        (*c)->Ph[SI] = -(*c)->npt->Ph[SI];
      }
      else if ((*c)->isedge == -2) {
        (*c)->P[SI]  = -NextPt(((*c)->npt),b->ondir)->P[SI];
        (*c)->Ph[SI] = -NextPt(((*c)->npt),b->ondir)->Ph[SI];
      }
      else {
        rep.error("only know 1st/2nd order bcs",(*c)->id);
      }
    }
#endif // GLM_NEGATIVE_BOUNDARY

  } // all cells.
  return 0;
}



// ##################################################################
// ##################################################################



int UniformGrid::BC_printBCdata(boundary_data *b)
{
  list<cell*>::iterator c=b->data.begin();
  for (c=b->data.begin(); c!=b->data.end(); ++c) {  
    CI.print_cell(*c);
  }
  return 0;
}



// ##################################################################
// ##################################################################



void UniformGrid::BC_deleteBoundaryData()
{
#ifdef TESTING
  cout <<"BC destructor: deleting Boundary data...\n";
#endif
  struct boundary_data *b;
  for (int ibd=0; ibd<BC_nbd; ibd++) {
    b = &BC_bd[ibd];
    if (b->refval !=0) {
      b->refval = mem.myfree(b->refval);
    }

    if (b->data.empty()) {
#ifdef TESTING
      cout <<"BC destructor: No boundary cells to delete.\n";
#endif
    }
    else {
      list<cell *>::iterator i=b->data.begin();
      do {
        // Don't need to delete the cell here because we just have
        // pointers to cells initialised and listed elsewhere.
        b->data.erase(i);
        i=b->data.begin();
      }  while(i!=b->data.end());
      if(b->data.empty()) {
#ifdef TESTING
        cout <<"\t done.\n";
#endif
      }
      else {
#ifdef TESTING
        cout <<"\t not empty list! FIX ME!!!\n";
#endif
      }
    }

  } // loop over all boundaries.
  BC_bd = mem.myfree(BC_bd);
  return;
}
  


// ##################################################################
// ##################################################################



///
/// Calculate distance between two points, where the two position
/// are interpreted in the appropriate geometry.
/// This function takes input in physical units, and outputs in 
/// physical units.
///
double UniformGrid::distance(
      const double *p1, ///< position 1 (physical)
      const double *p2  ///< position 2 (physical)
      )
{
  double temp=0.0;
  for (int i=0;i<G_ndim;i++)
    temp += (p1[i]-p2[i])*(p1[i]-p2[i]);
  return sqrt(temp);
}



// ##################################################################
// ##################################################################



///
/// Calculate distance between two points, where the two position
/// are interpreted in the appropriate geometry.
/// This function takes input in code integer units, and outputs in
/// integer units (but obviously the answer is not an integer).
///
double UniformGrid::idistance(
      const int *p1, ///< position 1 (integer)
      const int *p2  ///< position 2 (integer)
      )
{
  double temp=0.0;
  for (int i=0;i<G_ndim;i++)
    temp += static_cast<double>((p1[i]-p2[i])*(p1[i]-p2[i]));
  return sqrt(temp);
}
   


// ##################################################################
// ##################################################################



///
/// Calculate distance between two cell--centres (will be between
/// centre-of-volume of cells if non-cartesian geometry).
/// Result returned in physical units (e.g. centimetres).
///
double UniformGrid::distance_cell2cell(
      const cell *c1, ///< cell 1
      const cell *c2  ///< cell 2
      )
{
  double temp = 0.0;
  for (int i=0;i<G_ndim;i++)
    temp += pow(CI.get_dpos(c1,i)-CI.get_dpos(c2,i), 2.0);
  return sqrt(temp);
}



// ##################################################################
// ##################################################################



///
/// Calculate distance between two cell--centres (will be between
/// centre-of-volume of cells if non-cartesian geometry).
/// Result returned in grid--integer units (one cell has a diameter
/// two units).
///
double UniformGrid::idistance_cell2cell(
      const cell *c1, ///< cell 1
      const cell *c2  ///< cell 2
      )
{
  double temp = 0.0;
  for (int i=0;i<G_ndim;i++)
    temp += 
      pow(static_cast<double>(CI.get_ipos(c1,i)-CI.get_ipos(c2,i)),
    2.0);
  return sqrt(temp);
}



// ##################################################################
// ##################################################################



///
/// Calculate distance between a cell-vertex and a cell--centres
/// (will be between centre-of-volume of cells if non-cartesian
/// geometry).  Here both input and output are physical units.
///
double UniformGrid::distance_vertex2cell(
      const double *v, ///< vertex (physical)
      const cell *c    ///< cell
      )
{
  double temp = 0.0;
  for (int i=0;i<G_ndim;i++)
    temp += pow(v[i]-CI.get_dpos(c,i), 2.0);
  return sqrt(temp);
}



// ##################################################################
// ##################################################################



///
/// As distance_vertex2cell(double[],cell) but for a single component
/// of the position vector, and not the absolute value.  It returns
/// the *cell* coordinate minus the *vertex* coordinate.
///
double UniformGrid::difference_vertex2cell(
      const double *v,  ///< vertex (double)
      const cell *c, ///< cell
      const axes a   ///< Axis to calculate.
      )
{
  return (CI.get_dpos(c,a)-v[a]);
}



// ##################################################################
// ##################################################################



=======
>>>>>>> 713fd45f
///
/// Calculate distance between a cell-vertex and a cell--centres
/// (will be between centre-of-volume of cells if non-cartesian
/// geometry).  Here both input and output are code-integer units.
///
double UniformGrid::idistance_vertex2cell(
      const int *v, ///< vertex (integer)
      const cell *c ///< cell
      )
{
  double temp = 0.0;
  for (int i=0;i<G_ndim;i++)
    temp += pow(static_cast<double>(v[i]-CI.get_ipos(c,i)), 2.0);
  return sqrt(temp);
}



// ##################################################################
// ##################################################################



///
/// As idistance_vertex2cell(int,cell) but for a single component
/// of the position vector, and not the absolute value.  It returns
/// the *cell* coordinate minus the *vertex* coordinate.
///
double UniformGrid::idifference_vertex2cell(
      const int *v,  ///< vertex (integer)
      const cell *c, ///< cell
      const axes a   ///< Axis to calculate.
      )
{
  return (CI.get_ipos(c,a)-v[a]);
}



// ##################################################################
// ##################################################################



///
/// As idifference_vertex2cell(int,cell,axis) but for the coordinate
/// difference between two cell positions along a given axis.
/// It returns *cell2* coordinate minus *cell1* coordinate.
///
double UniformGrid::idifference_cell2cell(
              const cell *c1, ///< cell 1
              const cell *c2, ///< cell 2
              const axes a    ///< Axis.
              )
{
  return (CI.get_ipos(c2,a)-CI.get_ipos(c1,a));
}


// ##################################################################
// ##################################################################

//-------------------------------------------------------------
//------------------- CARTESIAN GRID END ----------------------
//-------------------------------------------------------------

//-------------------------------------------------------------
//------------------- CYLINDRICAL GRID START ------------------
//-------------------------------------------------------------



// ##################################################################
// ##################################################################


///
/// Constructor
///
uniform_grid_cyl::uniform_grid_cyl(
    int nd,         ///< ndim, length of position vector.
    int nv,         ///< nvar, length of state vectors.
    int eqt,        ///< eqntype, which equations we are using (needed by BCs).
    int Nbc,        ///< Number of boundary cells to use.
    double *g_xn,   ///< array of minimum values of x,y,z for this grid.
    double *g_xp,   ///< array of maximum values of x,y,z for this grid.
    int *g_nc,      ///< array of number of cells in x,y,z directions.
    double *sim_xn, ///< array of min. x/y/z for full simulation.
    double *sim_xp  ///< array of max. x/y/z for full simulation.
    )
  : 
  VectorOps_Cart(nd),
  UniformGrid(nd,nv,eqt,Nbc,g_xn,g_xp,g_nc,sim_xn,sim_xp),
  VectorOps_Cyl(nd)
{
#ifdef TESTING
  cout <<"Setting up cylindrical uniform grid with";
  cout <<" G_ndim="<<G_ndim<<" and G_nvar="<<G_nvar<<"\n";
#endif
  if (G_ndim!=2)
    rep.error("Need to write code for !=2 dimensions",G_ndim);
  G_coordsys = COORD_CYL;  // Cylindrical Coordinate system

#ifdef TESTING
  cout <<"cylindrical grid: dr="<<G_dx<<"\n";
#endif
  set_dx(G_dx);
}



// ##################################################################
// ##################################################################



uniform_grid_cyl::~uniform_grid_cyl()
{
#ifdef TESTING
  cout <<"uniform_grid_cyl destructor. Present and correct!\n";
#endif
}



// ##################################################################
// ##################################################################



double uniform_grid_cyl::iR_cov(const cell *c)
{
  //
  // integer and physical units have different origins, so I need a
  // function to get R_com() in integer units, measured from the
  // integer coord-sys. origin.
  //
#ifdef PARALLEL
  rep.error("redefine iR_cov() for parallel grid","please");
#endif
  //cout <<" Cell radius: "<< R_com(c)/CI.phys_per_int() +G_ixmin[Rcyl];
  //rep.printVec("  cell centre",c->pos,G_ndim);
  return (R_com(c, G_dx)-G_xmin[Rcyl])/CI.phys_per_int() +G_ixmin[Rcyl];
}
  

// ##################################################################
// ##################################################################



//
// Calculate distance between two points, where the two position
// are interpreted in the appropriate geometry.
// This function takes input in physical units, and outputs in 
// physical units.
//
double uniform_grid_cyl::distance(
          const double *p1, ///< position 1 (physical)
          const double *p2  ///< position 2 (physical)
          )
{
  //
  // This is the same as for cartesian as long as there is no 3rd
  // dimension.
  //
  double temp=0.0;
  for (int i=0;i<G_ndim;i++)
    temp += (p1[i]-p2[i])*(p1[i]-p2[i]);
  return sqrt(temp);
}



// ##################################################################
// ##################################################################



///
/// Calculate distance between two points, where the two position
/// are interpreted in the appropriate geometry.
/// This function takes input in code integer units, and outputs in
/// integer units (but obviously the answer is not an integer).
///
double uniform_grid_cyl::idistance(
          const int *p1, ///< position 1 (integer)
          const int *p2  ///< position 2 (integer)
          )
{
  //
  // This is the same as for cartesian as long as there is no 3rd
  // dimension.
  //
  double temp=0.0;
  for (int i=0;i<G_ndim;i++)
    temp += static_cast<double>((p1[i]-p2[i])*(p1[i]-p2[i]));
  return sqrt(temp);
}
   


// ##################################################################
// ##################################################################



///
/// Calculate distance between two cell--centres (will be between
/// centre-of-volume of cells if non-cartesian geometry).
/// Result returned in physical units (e.g. centimetres).
///
double uniform_grid_cyl::distance_cell2cell(
      const cell *c1, ///< cell 1
      const cell *c2  ///< cell 2
      )
{
  //
  // The z-direction is a simple cartesian calculation, but the radial
  // coordinate needs to be at the centre--of--volume of each cell.
  //
  double d=0.0, temp=0.0;
  temp = CI.get_dpos(c1,Zcyl)-CI.get_dpos(c2,Zcyl);
  d += temp*temp;
  temp = R_com(c1,G_dx) - R_com(c2,G_dx);
  d += temp*temp;
  return sqrt(d);
}



// ##################################################################
// ##################################################################



///
/// Calculate distance between two cell--centres (will be between
/// centre-of-volume of cells if non-cartesian geometry).
/// Result returned in grid--integer units (one cell has a diameter
/// two units).
///
double uniform_grid_cyl::idistance_cell2cell(
      const cell *c1, ///< cell 1
      const cell *c2  ///< cell 2
      )
{
  //
  // The z-direction is a simple cartesian calculation, but the radial
  // coordinate needs to be at the centre--of--volume of each cell.
  //
  double d=0.0, temp;
    //r1,r2;
  temp = static_cast<double>(CI.get_ipos(c1,Zcyl)-CI.get_ipos(c2,Zcyl));
  d += temp*temp;
  temp = iR_cov(c1) - iR_cov(c2);
  d += temp*temp;
  return sqrt(d);
}



// ##################################################################
// ##################################################################



///
/// Calculate distance between a cell-vertex and a cell--centres
/// (will be between centre-of-volume of cells if non-cartesian
/// geometry).  Here both input and output are physical units.
///
double uniform_grid_cyl::distance_vertex2cell(
          const double *v, ///< vertex (physical)
          const cell *c    ///< cell
          )
{
  //
  // The z-direction is a simple cartesian calculation, but the radial
  // coordinate needs to be at the centre--of--volume of each cell.
  //
  double d=0.0, temp=0.0;
  temp = v[Zcyl] -CI.get_dpos(c,Zcyl);
  d += temp*temp;
  temp = v[Rcyl] - R_com(c,G_dx);
  d += temp*temp;
  return sqrt(d);
}



// ##################################################################
// ##################################################################



///
/// As distance_vertex2cell(double[],cell) but for a single component
/// of the position vector, and not the absolute value.  It returns
/// the *cell* coordinate minus the *vertex* coordinate.
///
double uniform_grid_cyl::difference_vertex2cell(
      const double *v,  ///< vertex (double)
      const cell *c, ///< cell
      const axes a   ///< Axis to calculate.
      )
{
  if      (a==Zcyl) {
    return (CI.get_dpos(c,a)-v[a]);
  }
  else if (a==Rcyl) {
    return R_com(c,G_dx) - v[Rcyl];
  }
  else {
    cerr <<" Requested cylindrical distance in theta dir.\n";
    return -1.0e99;
  }
}



// ##################################################################
// ##################################################################


///
/// Calculate distance between a cell-vertex and a cell--centres
/// (will be between centre-of-volume of cells if non-cartesian
/// geometry).  Here both input and output are code-integer units.
///
double uniform_grid_cyl::idistance_vertex2cell(
          const int *v, ///< vertex (integer)
          const cell *c ///< cell
          )
{
  //
  // The z-direction is a simple cartesian calculation, but the radial
  // coordinate needs to be at the centre--of--volume of each cell.
  //
  //cout <<"cylindrical vertex2cell distance...\n";
  //rep.printVec("idist vertex",v,G_ndim);
  //rep.printVec("idist cell  ",c->pos,G_ndim);
  double d=0.0, temp=0.0;
  temp = static_cast<double>(v[Zcyl]  -CI.get_ipos(c,Zcyl));
  d += temp*temp;
  //cout <<"Z-dist = "<<temp;
  // iR_cov() gives coordinates of centre-of-volume radius in integer
  // units.
  temp = static_cast<double>(v[Rcyl]) -iR_cov(c);
  d += temp*temp;
  //cout <<",  idist : R-dist = "<<temp<< " total dist = "<<sqrt(d)<<"\n";
  return sqrt(d);

}



// ##################################################################
// ##################################################################


///
/// As idistance_vertex2cell(int,cell) but for a single component
/// of the position vector, and not the absolute value.  It returns
/// the *cell* coordinate minus the *vertex* coordinate.
///
double uniform_grid_cyl::idifference_vertex2cell(const int *v,  ///< vertex (integer)
             const cell *c, ///< cell
             const axes a   ///< Axis to calculate.
             )
{
  if      (a==Zcyl)
    return (CI.get_ipos(c,a)-v[a]);
  else if (a==Rcyl) {
    //cout <<"cov="<<iR_cov(c)<<", v="<<v[a]<<"\n";
    return (iR_cov(c) -v[a]);
  }
  else 
    rep.error("Bad axis for uniform_grid_cyl::idifference_vertex2cell()",a);

  return -1.0;
}



// ##################################################################
// ##################################################################



///
/// As idifference_vertex2cell(int,cell,axis) but for the coordinate
/// difference between two cell positions along a given axis.
/// It returns *cell2* coordinate minus *cell1* coordinate.
///
double uniform_grid_cyl::idifference_cell2cell(
      const cell *c1, ///< cell 1
      const cell *c2, ///< cell 2
      const axes a    ///< Axis.
      )
{
  if      (a==Zcyl)
    return (CI.get_ipos(c2,a)-CI.get_ipos(c1,a));
  else if (a==Rcyl)
    return (iR_cov(c2) -iR_cov(c1));
  else 
    rep.error("Bad axis for uniform_grid_cyl::idifference_cell2cell()",a);
  return -1.0;
}





// ##################################################################
// ##################################################################


//-------------------------------------------------------------
//------------------- CYLINDRICAL GRID END --------------------
//-------------------------------------------------------------

//-------------------------------------------------------------
//------------------- SPHERICAL GRID START --------------------
//-------------------------------------------------------------



// ##################################################################
// ##################################################################



uniform_grid_sph::uniform_grid_sph(
    int nd,         ///< ndim, length of position vector.
    int nv,         ///< nvar, length of state vectors.
    int eqt,        ///< eqntype, which equations we are using (needed by BCs).
    int Nbc,        ///< Number of boundary cells to use.
    double *g_xn,   ///< array of minimum values of x,y,z for this grid.
    double *g_xp,   ///< array of maximum values of x,y,z for this grid.
    int *g_nc,      ///< array of number of cells in x,y,z directions.
    double *sim_xn, ///< array of min. x/y/z for full simulation.
    double *sim_xp  ///< array of max. x/y/z for full simulation.
    )
  : 
  VectorOps_Cart(nd),
  UniformGrid(nd,nv,eqt,Nbc,g_xn,g_xp,g_nc,sim_xn,sim_xp),
  VectorOps_Cyl(nd),
  VectorOps_Sph(nd)
{
#ifdef TESTING
  cout <<"Setting up spherical uniform grid with";
  cout <<" G_ndim="<<G_ndim<<" and G_nvar="<<G_nvar<<"\n";
#endif
  if (G_ndim!=1)
    rep.error("Need to write code for >1 dimension",G_ndim);
  G_coordsys = COORD_SPH;  // Spherical Coordinate system

#ifdef TESTING
  cout <<"spherical grid: dr="<<G_dx<<"\n";
#endif
  set_dx(G_dx);
}



// ##################################################################
// ##################################################################



uniform_grid_sph::~uniform_grid_sph()
{
#ifdef TESTING
  cout <<"uniform_grid_sph destructor. Present and correct!\n";
#endif
}



// ##################################################################
// ##################################################################



double uniform_grid_sph::iR_cov(const cell *c)
{
  //
  // integer and physical units have different origins, so I need a
  // function to get R_com() in integer units, measured from the
  // integer coord-sys. origin.
  //
#ifdef PARALLEL
  rep.error("redefine iR_cov() for parallel grid","please");
#endif
  //cout <<"R_com(c)="<<R_com(c)<<", ppi="<<CI.phys_per_int()<<", ixmin="<<G_ixmin[Rsph]<<"\n";
  //cout <<"So iR_cov(c)="<<(R_com(c)-G_xmin[Rsph])/CI.phys_per_int() +G_ixmin[Rsph]<<"\n";
  return ((R_com(c,G_dx)-G_xmin[Rsph])/CI.phys_per_int() +G_ixmin[Rsph]);
}



// ##################################################################
// ##################################################################



///
/// Calculate distance between two points, where the two position
/// are interpreted in the appropriate geometry.
/// This function takes input in physical units, and outputs in 
/// physical units.
///
double uniform_grid_sph::distance(const double *p1, ///< position 1 (physical)
          const double *p2  ///< position 2 (physical)
          )
{
  return fabs(p1[Rsph]-p2[Rsph]);
}



// ##################################################################
// ##################################################################



///
/// Calculate distance between two points, where the two position
/// are interpreted in the appropriate geometry.
/// This function takes input in code integer units, and outputs in
/// integer units (but obviously the answer is not an integer).
///
double uniform_grid_sph::idistance(const int *p1, ///< position 1 (integer)
           const int *p2  ///< position 2 (integer)
           )
{
  return fabs(static_cast<double>(p1[Rsph]-p2[Rsph]));
}
   


// ##################################################################
// ##################################################################



///
/// Calculate distance between two cell--centres (will be between
/// centre-of-volume of cells if non-cartesian geometry).
/// Result returned in physical units (e.g. centimetres).
///
double uniform_grid_sph::distance_cell2cell(const cell *c1, ///< cell 1
              const cell *c2  ///< cell 2
              )
{
  return fabs(R_com(c1,G_dx)-R_com(c2,G_dx));
}



// ##################################################################
// ##################################################################



///
/// Calculate distance between two cell--centres (will be between
/// centre-of-volume of cells if non-cartesian geometry).
/// Result returned in grid--integer units (one cell has a diameter
/// two units).
///
double uniform_grid_sph::idistance_cell2cell(const cell *c1, ///< cell 1
               const cell *c2  ///< cell 2
               )
{
  return fabs(R_com(c1,G_dx)-R_com(c2,G_dx))/CI.phys_per_int();
}



// ##################################################################
// ##################################################################



///
/// Calculate distance between a cell-vertex and a cell--centres
/// (will be between centre-of-volume of cells if non-cartesian
/// geometry).  Here both input and output are physical units.
///
double uniform_grid_sph::distance_vertex2cell(const double *v, ///< vertex (physical)
                const cell *c    ///< cell
                )
{
  return fabs(v[Rsph] - R_com(c,G_dx));
}




// ##################################################################
// ##################################################################



///
/// As distance_vertex2cell(double[],cell) but for a single component
/// of the position vector, and not the absolute value.  It returns
/// the *cell* coordinate minus the *vertex* coordinate.
///
double uniform_grid_sph::difference_vertex2cell(
      const double *v,  ///< vertex (double)
      const cell *c, ///< cell
      const axes a   ///< Axis to calculate.
      )
{
  if      (a==Rsph) {
    return R_com(c,G_dx) - v[Rsph];
  }
  else {
    cerr <<" Requested spherical distance in not-radial dir.\n";
    return -1.0e99;
  }
}



// ##################################################################
// ##################################################################



///
/// Calculate distance between a cell-vertex and a cell--centres
/// (will be between centre-of-volume of cells if non-cartesian
/// geometry).  Here both input and output are code-integer units.
///
double uniform_grid_sph::idistance_vertex2cell(const int *v, ///< vertex (integer)
                 const cell *c ///< cell
                 )
{
  //cout <<"idist_v2c: iV[0]="<<v[Rsph]<<", iR(c)="<<iR_cov(c);
  //cout <<", idist="<<fabs(static_cast<double>(v[Rsph]) -iR_cov(c))<<"\n";
  return
    fabs(static_cast<double>(v[Rsph]) -iR_cov(c));
}



// ##################################################################
// ##################################################################



///
/// As idistance_vertex2cell(int,cell) but for a single component
/// of the position vector, and not the absolute value.  It returns
/// the *cell* coordinate minus the *vertex* coordinate.
///
double uniform_grid_sph::idifference_vertex2cell(const int *v,  ///< vertex (integer)
             const cell *c, ///< cell
             const axes a   ///< Axis to calculate.
             )
{
  if (a==Rsph)
    return (iR_cov(c) -static_cast<double>(v[a]));
  else 
    rep.error("Bad axis for uniform_grid_sph::idifference_vertex2cell()",a);

  return -1.0;
}



// ##################################################################
// ##################################################################



///
/// As idifference_vertex2cell(int,cell,axis) but for the coordinate
/// difference between two cell positions along a given axis.
/// It returns *cell2* coordinate minus *cell1* coordinate.
///
double uniform_grid_sph::idifference_cell2cell(
              const cell *c1, ///< cell 1
              const cell *c2, ///< cell 2
              const axes a    ///< Axis.
              )
{
  if (a==Rsph)
    return (iR_cov(c2) -iR_cov(c1));
  else 
    rep.error("Bad axis for uniform_grid_sph::idifference_cell2cell()",a);
  return -1.0;
}




// ##################################################################
// ##################################################################



//-------------------------------------------------------------
//-------------------- SPHERICAL GRID END ---------------------
//-------------------------------------------------------------
<|MERGE_RESOLUTION|>--- conflicted
+++ resolved
@@ -1328,1782 +1328,6 @@
 
 
 
-<<<<<<< HEAD
-int UniformGrid::BC_update_ONEWAY_OUT(
-      struct boundary_data *b,
-      const int cstep,
-      const int maxstep
-      )
-{
-  //
-  // Outflow or Absorbing BCs; boundary cells are same as edge cells.
-  // This is zeroth order outflow bcs.
-  //
-  // For the one-way boundary we set the normal velocity to be zero if
-  // the flow wants to be onto the domain.
-  //
-
-  //
-  // First get the normal velocity component, and whether the offdir is
-  // positive or negative.
-  //
-  enum direction offdir = b->dir;
-  enum primitive Vnorm = RO;
-  int norm_sign = 0;
-  switch (offdir) {
-  case XN: case XP:
-    Vnorm = VX; break;
-  case YN: case YP:
-    Vnorm = VY; break;
-  case ZN: case ZP:
-    Vnorm = VZ; break;
-  default:
-    rep.error("bad dir",offdir);
-  }
-  if (Vnorm == RO)
-    rep.error("Failed to set normal velocity component",Vnorm);
-
-  switch (offdir) {
-  case XN: case YN: case ZN:
-    norm_sign = -1; break;
-  case XP: case YP: case ZP:
-    norm_sign =  1; break;
-  default:
-    rep.error("bad dir",offdir);
-  }
-
-  //
-  // Now run through all cells in the boundary
-  //
-  list<cell*>::iterator c=b->data.begin();
-  for (c=b->data.begin(); c!=b->data.end(); ++c) {
-    //
-    // exactly same routine as for periodic.
-    // ONEWAY_OUT: overwrite the normal velocity if it is inflow:
-    //
-    for (int v=0;v<G_nvar;v++) (*c)->Ph[v] = (*c)->npt->Ph[v];
-    for (int v=0;v<G_nvar;v++) (*c)->dU[v] = 0.;
-    (*c)->Ph[Vnorm] = norm_sign*max(static_cast<pion_flt>(0.0),
-                                    (*c)->Ph[Vnorm]*norm_sign);
-    if (cstep==maxstep) {
-      for (int v=0;v<G_nvar;v++) (*c)->P[v] = (*c)->npt->P[v];
-      (*c)->P[Vnorm] = norm_sign*max(static_cast<pion_flt>(0.0),
-                                      (*c)->P[Vnorm]*norm_sign);
-    }
-    
-    //
-    // The GLM boundary is somewhat different, because I found
-    // that zero-gradient didn't work well (Mackey & Lim, 2011,
-    // MNRAS,412,2079).  So we switch the sign instead.  Same as
-    // periodic BCs.
-    //
-#ifdef GLM_ZERO_BOUNDARY
-    if (G_eqntype==EQGLM) {
-      (*c)->P[SI]  = 0.0;
-      (*c)->Ph[SI] = 0.0;
-    }
-#endif // GLM_ZERO_BOUNDARY
-#ifdef GLM_NEGATIVE_BOUNDARY
-    if (G_eqntype==EQGLM) {
-
-      if      ((*c)->isedge == -1) {
-        (*c)->P[SI]  = -(*c)->npt->P[SI];
-        (*c)->Ph[SI] = -(*c)->npt->Ph[SI];
-      }
-      else if ((*c)->isedge == -2) {
-        (*c)->P[SI]  = -NextPt(((*c)->npt),b->ondir)->P[SI];
-        (*c)->Ph[SI] = -NextPt(((*c)->npt),b->ondir)->Ph[SI];
-      }
-      else {
-        rep.error("only know 1st/2nd order bcs",(*c)->id);
-      }
-    }
-#endif // GLM_NEGATIVE_BOUNDARY
-
-
-  } // all cells.
-  return 0;
-  
-}
-
-
-
-// ##################################################################
-// ##################################################################
-
-
-
-int UniformGrid::BC_assign_INFLOW(    boundary_data *b)
-{
-  enum direction ondir  = b->ondir;
-
-  if (b->data.empty()) {
-    rep.error("BC_assign_INFLOW: empty boundary data",b->itype);
-  }
-
-  list<cell*>::iterator bpt=b->data.begin();
-  cell *temp;
-  unsigned int ct=0;
-  do{
-    //
-    // Find the cell to point to.  This should be the first cell on
-    // the other side of the boundary, located at x[baxis]=bloc.
-    // Can't just use the ->isgd property because in y and z dirs
-    // the "ondir" direction will sometimes never hit the grid.
-    //
-    temp = (*bpt);
-
-    //
-    // If nbc==2, then we have two pointers to two sheets of cells,
-    // and we want both of them to point to the first on-grid cell,
-    // so we use "isedge" to move 1 or 2 cells on-grid to get the 
-    // on-grid value.
-    //
-    for (int v=0; v>(*bpt)->isedge; v--) {
-      temp = NextPt(temp,ondir);
-    }
-
-    //
-    // Now set inflow data to be the first on-grid cell's values.
-    //
-    for (int v=0;v<G_nvar;v++) (*bpt)->P[v]  = temp->P[v];
-    for (int v=0;v<G_nvar;v++) (*bpt)->Ph[v] = temp->P[v];
-    for (int v=0;v<G_nvar;v++) (*bpt)->dU[v] = 0.0;
-    ct++;
-    ++bpt;
-  } while (bpt !=b->data.end());
-
-  if (ct != b->data.size())
-    rep.error("BC_assign_INFLOW: missed some cells!",ct-b->data.size());
-  
-  return 0;
-}
-
-
-
-// ##################################################################
-// ##################################################################
-
-
-
-int UniformGrid::BC_update_INFLOW(
-      struct boundary_data *b,
-      const int , /// current ooa step e.g. 1 (not used here)
-      const int   /// overall ooa      e.g. 2 (not used here)
-      )
-{
-  //
-  // Inflow means BC is constant at the initial value of the
-  // neighbouring edge cell, so we set dU=0.
-  //
-  list<cell*>::iterator c=b->data.begin();
-  for (c=b->data.begin(); c!=b->data.end(); ++c) {
-    for (int v=0;v<G_nvar;v++) (*c)->dU[v] = 0.0;
-  } // all cells.
-  return 0;
-}
-
-
-
-// ##################################################################
-// ##################################################################
-
-
-
-int UniformGrid::BC_assign_REFLECTING(boundary_data *b)
-{
-  enum direction offdir = b->dir;
-  enum direction ondir  = b->ondir;
-
-  if (b->data.empty()) {
-    rep.error("BC_assign_REFLECTING: empty boundary data",b->itype);
-  }
-  //
-  // set reference state so that it is mostly zeros but has some +/-1
-  // entries to flip the signs of the velocity and B-field (as 
-  // appropriate).
-  //
-  if (!b->refval) {
-    b->refval = mem.myalloc(b->refval, G_nvar);
-    for (int v=0;v<G_nvar;v++)
-      b->refval[v] = 1.0;
-    //
-    // velocity:
-    //
-    switch (offdir) {
-     case XN: case XP:
-      b->refval[VX] = -1.0;
-      break;
-     case  YN: case YP:
-      b->refval[VY] = -1.0;
-      break;
-     case  ZN: case ZP:
-      b->refval[VZ] = -1.0;
-      break;
-     default:
-      rep.error("BAD DIRECTION REFLECTING",offdir);
-      break;
-    } // Set Normal velocity direction.
-    
-    //
-    // B-field:
-    //
-    if (G_eqntype==EQMHD || G_eqntype==EQGLM || G_eqntype==EQFCD) {
-      switch (offdir) {
-       case XN: case XP:
-        b->refval[BX] = -1.0;
-        break;
-       case  YN: case YP:
-        b->refval[BY] = -1.0;
-        break;
-       case  ZN: case ZP:
-        b->refval[BZ] = -1.0;
-        break;
-       default:
-        rep.error("BAD DIRECTION REFLECTING",offdir);
-        break;
-      } // Set normal b-field direction.
-    } // Setting up reference value.
-  } // if we needed to set up refval.
-
-  //
-  // Now go through each of the boundary points and assign values
-  // to them, multiplying the relevant entries by -1.
-  //
-  list<cell*>::iterator bpt=b->data.begin();
-  cell *temp=0;
-  unsigned int ct=0;
-  //cout <<"\t\t**** PRINTING CELLS FOR BOUNDARY DIR = "<<b->dir<<" ****\n\n";
-  do{
-    temp = (*bpt);
-    for (int v=0; v>(*bpt)->isedge; v--) {
-      temp = NextPt(temp,ondir);
-    }
-    if(!temp) {
-      rep.error("Got lost assigning reflecting bcs.",temp->id);
-    }
-    for (int v=0;v<G_nvar;v++)
-      (*bpt)->P[v]  = temp->P[v]*b->refval[v];
-    for (int v=0;v<G_nvar;v++)
-      (*bpt)->Ph[v] = temp->Ph[v]*b->refval[v];
-    for (int v=0;v<G_nvar;v++)
-      (*bpt)->dU[v] = 0.0;
-    (*bpt)->npt = temp;
-    //CI.print_cell((*bpt));
-    ++bpt;
-    ct++;
-  } while (bpt !=b->data.end());
-
-  if (ct != b->data.size()) {
-    rep.error("BC_assign_REFLECTING: missed some cells!",
-              ct-b->data.size());
-  }
-  return 0;
-}
-
-
-
-// ##################################################################
-// ##################################################################
-
-
-
-int UniformGrid::BC_update_REFLECTING(
-      struct boundary_data *b,
-      const int cstep,
-      const int maxstep
-      )
-{
-  //
-  // same routine as for outflow, except multiply v_n,B_n by -1.
-  //
-  list<cell*>::iterator c=b->data.begin();
-  for (c=b->data.begin(); c!=b->data.end(); ++c) {
-    for (int v=0;v<G_nvar;v++) {
-      (*c)->Ph[v] = (*c)->npt->Ph[v] *b->refval[v];
-    }
-    for (int v=0;v<G_nvar;v++) (*c)->dU[v] = 0.;
-    if (cstep==maxstep) {
-      for (int v=0;v<G_nvar;v++) {
-        (*c)->P[v] = (*c)->npt->P[v] *b->refval[v];
-      }
-    }
-  } // all cells.
-  return 0;
-}
-
-
-
-// ##################################################################
-// ##################################################################
-
-
-
-int UniformGrid::BC_assign_FIXED(     boundary_data *b)
-{
-  cout <<" UniformGrid::BC_assign_FIXED starting\n";
-  enum direction ondir  = b->ondir;
-  if (b->data.empty()) {
-    rep.error("BC_assign_FIXED: empty boundary data",b->itype);
-  }
-  if (!b->refval) {
-    b->refval = mem.myalloc(b->refval, G_nvar);
-  }
-
-  list<cell*>::iterator bpt=b->data.begin();
-  cell *temp=0;
-  unsigned int ct=0;
-  //
-  // First find an on-grid cell near a boundary point.  Because of
-  // corner cells, we can't guarantee that every boundary cell will
-  // reach an on-grid cell by moving in the on-grid direction.
-  //
-  cout <<"Finding first on-grid cell, size="<<b->data.size()<<".\n";
-  do {
-    //++bpt;
-    temp = (*bpt);
-    CI.print_cell(temp);
-    for (int v=0; v>(*bpt)->isedge; v--) {
-      temp = NextPt(temp,ondir);
-    }
-  } while (!temp->isgd);
-  if(!temp) rep.error("Got lost assigning FIXED bcs.",temp->id);
-
-  //
-  // Now set reference value to be the on-grid value.
-  //
-  cout <<"Setting reference value.\n";
-  for (int v=0;v<G_nvar;v++) b->refval[v] = temp->P[v];
-  //
-  // Initialise all the values to be the fixed value.
-  //
-  bpt=b->data.begin();
-  do{
-    for (int v=0;v<G_nvar;v++) (*bpt)->P[v]  = b->refval[v];
-    for (int v=0;v<G_nvar;v++) (*bpt)->Ph[v] = b->refval[v];
-    for (int v=0;v<G_nvar;v++) (*bpt)->dU[v] = 0.;
-    ++bpt;
-    ct++;
-  } while (bpt !=b->data.end());
-
-  if (ct != b->data.size()) {
-    rep.error("BC_assign_FIXED: missed some cells!",
-              ct-b->data.size());
-  }
-  
-  return 0;
-}
-
-
-
-// ##################################################################
-// ##################################################################
-
-
-
-int UniformGrid::BC_update_FIXED(
-      struct boundary_data *b,
-      const int , // current ooa step e.g. 1 (unused here)
-      const int   // overall ooa      e.g. 2 (unused here)
-      )
-{
-  //
-  // Fixed means all boundary points have same fixed value, stored
-  // in refval.
-  //
-  list<cell*>::iterator c=b->data.begin();
-  for (c=b->data.begin(); c!=b->data.end(); ++c) {
-    for (int v=0;v<G_nvar;v++) (*c)->dU[v]=0.;
-    for (int v=0;v<G_nvar;v++) (*c)->P[v]  = b->refval[v];
-    for (int v=0;v<G_nvar;v++) (*c)->Ph[v] = b->refval[v];
-  }    // all cells.   
-  return 0;
-}
-
-
-
-// ##################################################################
-// ##################################################################
-
-
-
-int UniformGrid::BC_assign_JETBC(     boundary_data *b)
-{
-  if (!JP.jetic) {
-    rep.error("BC_assign_JETBC: not a jet simulation!",JP.jetic);
-  }
-  if (b->dir != NO) {
-    rep.error("BC_assign_JETBC: boundary is not an internal one!",
-              b->dir);
-  }
-  cell *c = FirstPt();
-  cell *temp=0, *cy=0;
-  int ct=0;
-  int ctot=0;
-  int maxnv=0;
-
-  //
-  // Set the physical radius of jet.
-  //
-  double jr = JP.jetradius*G_dx;
-#ifdef TESTING
-  cout <<"jetrad="<<JP.jetradius<<" dx="<<G_dx<<"\n";
-#endif // TESTING
-
-  //
-  // Assign reference values, containing Jet parameters:
-  //
-  if (!b->refval) {
-    b->refval = mem.myalloc(b->refval, G_nvar);
-  }
-
-  if (G_eqntype==EQEUL || G_eqntype==EQEUL_ISO ||
-      G_eqntype==EQEUL_EINT || G_eqntype==EQMHD ||
-      G_eqntype==EQGLM || G_eqntype==EQFCD) {
-    rep.printVec("JetState",JP.jetstate,MAX_NVAR);
-    b->refval[RO] = JP.jetstate[RO];
-    b->refval[PG] = JP.jetstate[PG];
-    b->refval[VX] = JP.jetstate[VX];
-    b->refval[VY] = JP.jetstate[VY];
-    b->refval[VZ] = JP.jetstate[VZ];
-    maxnv=5;
-  }
-  else {
-    rep.error("BC_assign_JETBC: bad equation type",G_eqntype);
-  }
-
-  if (G_eqntype==EQMHD || G_eqntype==EQGLM || G_eqntype==EQFCD) {
-    b->refval[BX] = JP.jetstate[BX];
-    b->refval[BY] = JP.jetstate[BY];
-    b->refval[BZ] = JP.jetstate[BZ];
-    maxnv=8;
-  }
-
-  if (G_eqntype==EQGLM) {
-    b->refval[SI] = JP.jetstate[SI];
-    maxnv=9;
-  }
-
-  for (int v=maxnv; v<G_nvar; v++) {
-    b->refval[v] = JP.jetstate[v];
-  }
-  
-  if (!b->data.empty()) {
-    rep.error("BC_assign_JETBC: boundary data exists!",b->itype);
-  }
-
-  //
-  // Simplest jet -- zero opening angle.  Check that this domain
-  // is at the edge of the full simulation domain, if not then we
-  // don't need to add any cells so skip this whole loop.
-  //
-  if (JP.jetic==1  && pconst.equalD(G_xmin[XX],Sim_xmin[XX])) {
-    //
-    // Axi-symmetry first -- this is relatively easy to set up.
-    //
-    if (G_ndim==2 && G_coordsys==COORD_CYL) {
-      c = FirstPt();
-      do {
-        temp=c;
-        while ( (temp=NextPt(temp,XN))!=0 ) {
-          for (int v=0;v<G_nvar;v++) temp->P[v]  = b->refval[v];
-          for (int v=0;v<G_nvar;v++) temp->Ph[v] = b->refval[v];
-#ifdef SOFTJET
-          //
-          // jetradius is in number of cells, jr is in physical units.
-          // Jet centre is along Z_cyl axis, centred on origin.
-          //
-          temp->P[VX]  = b->refval[VX]
-                          *min(1., 4.0-4.0*CI.get_dpos(temp,YY)/jr);
-          temp->Ph[VX] = temp->P[VX];
-#endif //SOFTJET
-          b->data.push_back(temp);
-          ctot++;
-          if (temp->isgd){
-            rep.error("Looking for Boundary cells! setupjet",temp);
-          }
-        }
-        ct++;
-      } while ( (c=NextPt(c,YP)) && ct<JP.jetradius);
-      if (ct!=JP.jetradius) {
-        rep.error("Not enough cells for jet",ct);
-      }
-      cout <<"Got "<<ctot<<" Cells in total for jet boundary.\n";
-    } // 2D Axial Symmetry
-
-    //
-    // 3D now, more difficult.
-    //
-    else if (G_ndim==3 && G_coordsys==COORD_CRT) {
-      double dist=0.0;
-      c = FirstPt();
-      //
-      // 3D, so we need to convert the jet radius to a real length.
-      // Also, the jet will come in at the centre of the XN boundary,
-      // which must be the origin.
-      //
-      do { // loop over ZZ axis
-        cy=c;
-        do { // loop over YY axis
-          dist = sqrt(CI.get_dpos(cy,YY)*CI.get_dpos(cy,YY) +
-                      CI.get_dpos(cy,ZZ)*CI.get_dpos(cy,ZZ)  );
-          //
-          // if dist <= jr, then we are within the jet inflow, and we
-          // add the cells to the boundary.
-          //
-          if (dist <= jr) {
-            temp = cy;
-            while ( (temp=NextPt(temp,XN))!=0 ) {
-              for (int v=0;v<G_nvar;v++) temp->P[v]  = b->refval[v];
-              for (int v=0;v<G_nvar;v++) temp->Ph[v] = b->refval[v];
-# ifdef SOFTJET
-              temp->P[VX]  = b->refval[VX] *min(1., 4.0-4.0*dist/jr);
-              temp->Ph[VX] = temp->P[VX];
-# endif //SOFTJET
-              b->data.push_back(temp);
-              ctot++;
-              if (temp->isgd) {
-                rep.error("Looking for Boundary cells! setupjet",
-                          temp);
-              }
-            }
-          } // if within jet radius
-        } while ( (cy=NextPt(cy,YP)) ); // through cells on YY axis.
-      } while ( (c=NextPt(c,ZP)) );     // through cells on ZZ axis.
-      //      BC_printBCdata(b);
-    } // 3D Cartesian
-
-    else {
-      rep.error("Only know how to set up jet in 2Dcyl or 3Dcart",
-                G_ndim);
-    }
-
-  } // jetic==1
-  else {
-    rep.error("Only know simple jet with jetic=1",JP.jetic);
-  }
-
-  return 0;
-}
-
-
-
-// ##################################################################
-// ##################################################################
-
-
-
-int UniformGrid::BC_update_JETBC(      struct boundary_data *b,
-               const int,
-               const int
-               )
-{
-# ifdef SOFTJET
-  double dist=0.0;
-  double jr = JP.jetradius*G_dx;
-# endif //SOFTJET
-
-  list<cell*>::iterator c=b->data.begin();
-  for (c=b->data.begin(); c!=b->data.end(); ++c) {
-    for (int v=0;v<G_nvar;v++) (*c)->dU[v]=0.0;
-    for (int v=0;v<G_nvar;v++) (*c)->P[v]  = b->refval[v];
-    for (int v=0;v<G_nvar;v++) (*c)->Ph[v] = b->refval[v];
-# ifdef SOFTJET
-    dist =0.0;
-    if      (G_ndim==2) dist = CI.get_dpos(*c,YY);
-    else if (G_ndim==3) {
-      dist = sqrt(CI.get_dpos(*c,YY)*CI.get_dpos(*c,YY)+
-                  CI.get_dpos(*c,ZZ)*CI.get_dpos(*c,ZZ) );
-    }
-    else rep.error("Jet BC, but not 2d or 3d!!!",G_ndim);
-    (*c)->P[VX]  = b->refval[VX] *min(1., 4-4.0*dist/jr);
-    (*c)->Ph[VX] = (*c)->P[VX];
-# endif //SOFTJET
-  }    // all cells.   
-  return 0;
-}
-
-
-
-// ##################################################################
-// ##################################################################
-
-
-
-int UniformGrid::BC_assign_JETREFLECT(boundary_data *b)
-{
-  enum direction offdir = b->dir;
-  enum direction ondir  = b->ondir;
-  if (b->data.empty()) {
-    rep.error("BC_assign_: empty boundary data",b->itype);
-  }
-
-  if (!b->refval) {
-    b->refval = mem.myalloc(b->refval, G_nvar);
-  }
-
-  for (int v=0;v<G_nvar;v++) b->refval[v] = 1.0;
-  //
-  // Set Normal velocity multiplier to -1 for reflection.
-  //
-  switch (offdir) {
-   case XN: case XP:
-    b->refval[VX] = -1.0;
-    break;
-   case  YN: case YP:
-    b->refval[VY] = -1.0;
-    break;
-   case  ZN: case ZP:
-    b->refval[VZ] = -1.0;
-    break;
-   default:
-    rep.error("BAD DIRECTION",offdir);
-  } // Set Normal velocity direction.
-  //
-  // Set normal B-field multiplier to -1 for reflection.
-  //
-  if (G_eqntype==EQMHD || G_eqntype==EQGLM || G_eqntype==EQFCD) {
-    switch (offdir) {
-     case XN: case XP:
-      b->refval[BY] = b->refval[BZ] = -1.0;
-      break;
-     case  YN: case YP:
-      b->refval[BX] = b->refval[BZ] = -1.0;
-      break;
-     case  ZN: case ZP:
-      b->refval[BX] = b->refval[BY] = -1.0;
-      break;
-     default:
-      rep.error("BAD DIRECTION",offdir);
-    } // Set normal b-field direction.
-  } // if B-field exists
-
-  //
-  // Now go through each column of boundary points and assign values
-  // to them.
-  //
-  list<cell*>::iterator bpt=b->data.begin();
-  cell *temp=0;
-  unsigned int ct=0;
-
-  do{
-    temp = (*bpt);
-    for (int v=0; v>(*bpt)->isedge; v--) {
-      temp = NextPt(temp,ondir);
-    }
-    if(!temp) {
-      rep.error("Got lost assigning jet-reflecting bcs.",temp->id);
-    }
-    for (int v=0;v<G_nvar;v++)
-      (*bpt)->P[v]  = temp->P[v]*b->refval[v];
-    for (int v=0;v<G_nvar;v++)
-      (*bpt)->Ph[v] = temp->P[v]*b->refval[v];
-    for (int v=0;v<G_nvar;v++)
-      (*bpt)->dU[v] = 0.0;
-    (*bpt)->npt = temp;
-    ++bpt;
-    ct++;
-  } while (bpt !=b->data.end());
-  
-  if (ct != b->data.size()) {
-    rep.error("BC_assign_: missed some cells!",ct-b->data.size());
-  }
-  return 0;
-}
-
-
-
-// ##################################################################
-// ##################################################################
-
-
-
-int UniformGrid::BC_update_JETREFLECT(
-      struct boundary_data *b,
-      const int cstep,
-      const int maxstep
-      )
-{
-  //
-  // same routine as for reflecting, except the normal B is
-  // unchanged, but the tangential is reversed.
-  //
-  list<cell*>::iterator c=b->data.begin();
-  for (c=b->data.begin(); c!=b->data.end(); ++c) {
-    for (int v=0;v<G_nvar;v++) {
-      (*c)->Ph[v] = (*c)->npt->Ph[v] *b->refval[v];
-    }
-    for (int v=0;v<G_nvar;v++) (*c)->dU[v] = 0.;
-    if (cstep==maxstep) {
-      for (int v=0;v<G_nvar;v++) {
-        (*c)->P[v] = (*c)->npt->P[v] *b->refval[v];
-      }
-    }
-  } // all cells.
-  return 0;
-}
-
-
-
-// ##################################################################
-// ##################################################################
-
-
-
-int UniformGrid::BC_assign_DMACH(
-        const double simtime,   ///< current simulation time (for DMACH)
-        boundary_data *b
-        )
-{
-#ifdef TESTING
-  cout <<"Setting up DMACH boundary... starting.\n";
-#endif // TESTING
-
-  if (b->data.empty()) {
-    rep.error("BC_assign_DMACH: empty boundary data",b->itype);
-  }
-  //
-  // Set reference value to be downstream values.
-  //
-  if (!b->refval) {
-    b->refval = mem.myalloc(b->refval, G_nvar);
-  }
-
-  b->refval[RO] = 1.4;
-  b->refval[PG] = 1.0;
-  b->refval[VX] = 0.0;
-  b->refval[VY] = 0.0;
-  b->refval[VZ] = 0.0;
-  for (int v=G_ftr; v<G_nvar; v++) b->refval[v] = -1.0;
-  cout <<"G_ftr="<<G_ftr<<", G_nvar="<<G_nvar<<"\n";
-
-  //
-  // Run through all boundary cells, and give them either upstream or
-  // downstream value, depending on their position.
-  //
-  list<cell*>::iterator bpt=b->data.begin();
-  unsigned int ct=0;
-  double bpos = 0.0;
-  do {
-    //
-    // This is the boundary position:
-    //
-    bpos =  10.0*simtime/sin(M_PI/3.0)
-          + 1.0/6.0
-          + CI.get_dpos(*bpt,YY)/tan(M_PI/3.0);
-
-    if (CI.get_dpos(*bpt,XX) <= bpos) {
-      (*bpt)->P[RO] = 8.0;
-      (*bpt)->P[PG] = 116.5;
-      (*bpt)->P[VX] = 7.14470958;
-      (*bpt)->P[VY] = -4.125;
-      (*bpt)->P[VZ] = 0.0;
-      for (int v=G_ftr; v<G_nvar; v++) (*bpt)->P[v]  = 1.0;
-      (*bpt)->Ph[RO] = 8.0;
-      (*bpt)->Ph[PG] = 116.5;
-      (*bpt)->Ph[VX] = 7.14470958;
-      (*bpt)->Ph[VY] = -4.125;
-      (*bpt)->Ph[VZ] = 0.0;
-      for (int v=G_ftr; v<G_nvar; v++) (*bpt)->Ph[v] = 1.0;
-    }
-    else {
-      for (int v=0;v<G_nvar;v++) (*bpt)->P[v]  = b->refval[v];
-      for (int v=0;v<G_nvar;v++) (*bpt)->Ph[v] = b->refval[v];
-    }
-    ++bpt;
-    ct++;
-  } while (bpt !=b->data.end());
-
-  if (ct != b->data.size()) {
-    rep.error("BC_assign_: missed some cells!",ct-b->data.size());
-  }
-#ifdef TESTING
-  cout <<"Setting up DMACH boundary... finished.\n";
-#endif // TESTING
-  return 0;
-}
-
-
-
-// ##################################################################
-// ##################################################################
-
-
-
-int UniformGrid::BC_update_DMACH(
-      const double simtime,   ///< current simulation time
-      struct boundary_data *b,
-      const int cstep,
-      const int maxstep
-      )
-{
-  double bpos = 0.0;
-  list<cell*>::iterator c=b->data.begin();
-  for (c=b->data.begin(); c!=b->data.end(); ++c) {
-    //
-    // This is the boundary position:
-    //
-    bpos =  10.0*simtime/sin(M_PI/3.0)
-          + 1.0/6.0
-          + CI.get_dpos(*c,YY)/tan(M_PI/3.0);
-
-    if (CI.get_dpos(*c,XX) <= bpos) {
-      (*c)->Ph[RO] = 8.0;
-      (*c)->Ph[PG] = 116.5;
-      (*c)->Ph[VX] = 7.14470958;
-      (*c)->Ph[VY] = -4.125;
-      (*c)->Ph[VZ] = 0.0;
-      for (int v=G_ftr; v<G_nvar; v++) (*c)->Ph[v] = 1.0;
-    }
-    else {
-      for (int v=0;v<G_nvar;v++) (*c)->Ph[v] = b->refval[v];
-    }
-    for (int v=0;v<G_nvar;v++) (*c)->dU[v] = 0.0;
-    if (cstep==maxstep) {
-      for (int v=0;v<G_nvar;v++) (*c)->P[v] = (*c)->Ph[v];
-    }
-  }
-  return 0;
-}
-
-
-
-// ##################################################################
-// ##################################################################
-
-
-
-int UniformGrid::BC_assign_DMACH2(    boundary_data *b) 
-{
-#ifdef TESTING
-  cout <<"Setting up DMACH2 boundary... starting.\n";
-#endif // TESTING
-
-  if (b->dir != NO) {
-    rep.error("DMACH2 not internal boundary!",b->dir);
-  }
-  cout <<"DMACH2 boundary, from x=0 to x=1/6 at y=0, fixed bd.\n";
-  if (b->refval) {
-    rep.error("Already initialised memory in DMACH2 boundary refval",
-              b->refval);
-  }
-  b->refval = mem.myalloc(b->refval, G_nvar);
-
-  b->refval[RO] = 8.0;
-  b->refval[PG] = 116.5;
-  b->refval[VX] = 7.14470958;
-  b->refval[VY] = -4.125;
-  b->refval[VZ] = 0.0;
-  for (int v=G_ftr; v<G_nvar; v++) b->refval[v] = 1.0;
-
-  //
-  // Now have to go from first point onto boundary and across to
-  // x<=1/6
-  //
-  if (!b->data.empty()) {
-    rep.error("BC_assign_DMACH2: Not empty boundary data",b->itype);
-  }
-  cell *c = FirstPt();
-  cell *temp=0;
-  do {
-    //
-    // check if we are <1/6 in case we are in a parallel grid where
-    // the domain is outside the DMR region.  This saves having to
-    // rewrite the function in the parallel uniform grid.
-    //
-    if (CI.get_dpos(c,XX)<=1./6.) {
-      temp=c;
-      while ( (temp=NextPt(temp,YN)) !=0 ) {
-        for (int v=0;v<G_nvar;v++) temp->P[v]  = b->refval[v];
-        for (int v=0;v<G_nvar;v++) temp->Ph[v] = b->refval[v];
-        b->data.push_back(temp);
-        if (temp->isgd) {
-          rep.error("BC_assign_DMACH2: Looking for Boundary cells!",
-                    temp);
-        }
-      }
-    }
-  } while ( (c=NextPt(c,XP)) && (CI.get_dpos(c,XX)<=1./6.));
-
-#ifdef TESTING
-  cout <<"Setting up DMACH2 boundary... finished.\n";
-#endif // TESTING
-  return 0;
-}
-
-
-
-// ##################################################################
-// ##################################################################
-
-
-
-int UniformGrid::BC_update_DMACH2(
-      struct boundary_data *b,
-      const int,
-      const int
-      )
-{
-  //
-  // Fixed at all times, so no difference between full and half step.
-  //
-  list<cell*>::iterator c=b->data.begin();
-  for (c=b->data.begin(); c!=b->data.end(); ++c) {
-    for (int v=0;v<G_nvar;v++) (*c)->dU[v]=0.;
-    for (int v=0;v<G_nvar;v++) (*c)->P[v]  = b->refval[v];
-    for (int v=0;v<G_nvar;v++) (*c)->Ph[v] = b->refval[v];
-  }    // all cells.   
-  return 0;
-}
-
-
-
-// ##################################################################
-// ##################################################################
-
-
-
-int UniformGrid::BC_assign_RADSHOCK(  boundary_data *b)
-{
-  //
-  // Initial checks and memory allocation.
-  //
-  if (b->dir != NO) {
-    rep.error("RADSHOCK not internal boundary!",b->dir);
-  }
-  cout <<"Assigning data to RADSHOCK boundary at XN boundary.\n";
-  if (G_ndim !=2 && G_ndim !=1) {
-    rep.error("RADSHOCK must be 1d or 2d",G_ndim);
-  }
-  if (b->refval) {
-    rep.error("Already initialised RADSHOCK boundary refval",
-              b->refval);
-  }
-  b->refval = mem.myalloc(b->refval, G_nvar);
-  if (!b->data.empty()) {
-    rep.error("BC_assign_RADSHOCK: Not empty boundary data",b->itype);
-  }
-  cell *c=FirstPt();
-  for (int v=0;v<G_nvar;v++) b->refval[v]=0.0;
-
-  //
-  // Try assuming that outflow will be at approx 3000 K, and shock
-  // will have cooled (with a fudge factor for lower velocity).
-  // so rho_1 = (v/(5km/s))^2 rho_0, and
-  //    v_1   = v_0 /(v/(5km/s))^2
-  //
-  double ratio = c->P[VX]*c->P[VX]/25.0e10;
-  if (fabs(c->P[VX])<55.0e5) {
-    ratio *= 0.5*fabs(c->P[VX])/50.0e5;
-  }
-  // This boundary requires density to be M^2 times initial density.
-  b->refval[RO] = c->P[RO]*ratio;
-  // mass flux out of domain is same as into domain.
-  b->refval[VX] = c->P[VX]/ratio;
-  
-  int ct=0;
-  if (G_ndim==1) {
-    do {
-      c->P[RO] = c->Ph[RO] = min(c->P[RO], b->refval[RO]);
-      b->data.push_back(c);
-      ct++;
-    } while (CI.get_dpos((c=NextPt(c)),XX) <=
-             (G_xmin[XX] + (G_range[XX]*0.02)) );
-  }
-  else if (G_ndim==2) {
-    do {
-      b->data.push_back(c);
-      ct++;
-      c->P[RO]  = min(c->P[RO], b->refval[RO]);
-      c->Ph[RO] = c->P[RO];
-    } while ( (NextPt(c,YP)!=0) && (c=NextPt(c,YP))->isgd );
-    if (ct != G_ng[YY]) {
-      rep.error("Didn't get all cells in 2d RADSHOCK boundary",
-                ct-G_ng[YY]);
-    }
-  }
-  cout <<"*** Added "<<ct<<" cells to RADSHOCK internal boundary.\n";
-  return 0;
-}
-
-
-
-// ##################################################################
-// ##################################################################
-
-
-
-int UniformGrid::BC_update_RADSHOCK(   struct boundary_data *b,
-               const int cstep,
-               const int maxstep
-               )
-{
-  //
-  // We set the density adjacent to the wall to the minimum of 
-  // the current density and some reference density.
-  //
-  list<cell*>::iterator c=b->data.begin();
-  //double temp=0.0;
-  for (c=b->data.begin(); c!=b->data.end(); ++c) {
-    //temp = (*c)->Ph[RO];
-    (*c)->Ph[RO] = min((*c)->Ph[RO], b->refval[RO]);
-    (*c)->Ph[VX] = max((*c)->Ph[VX], b->refval[VX]);
-    if (cstep==maxstep) {
-      for (int v=0;v<G_nvar;v++) (*c)->P[v] = (*c)->Ph[v];
-    }
-  }
-  return 0;
-}
-
-
-
-// ##################################################################
-// ##################################################################
-
-
-
-int UniformGrid::BC_assign_RADSH2(     boundary_data *b)
-{
-  //
-  // Initial checks and memory allocation.
-  //
-  if (b->dir != NO) {
-    rep.error("RADSH2 not external boundary!",b->dir);
-  }
-  cout <<"Assigning data to RADSH2 boundary at XN boundary.\n";
-  if (G_ndim !=2 && G_ndim !=1) {
-    rep.error("RADSH2 must be 1d or 2d",G_ndim);
-  }
-  if (b->refval) {
-    rep.error("Already initialised memory in RADSH2 boundary refval",
-              b->refval);
-  }
-  b->refval = mem.myalloc(b->refval, G_nvar);
-  if (!b->data.empty()) {
-    rep.error("BC_assign_RADSH2: Not empty boundary data",b->itype);
-  }
-  cell *c=FirstPt();
-  for (int v=0;v<G_nvar;v++) b->refval[v]=0.0;
-  //
-  // Temp is the last point in the XP dir that is on-grid; we get the
-  // inflow velocity for this, to match the mass outflow rate.
-  //
-  cell *temp =c;
-  do {temp=NextPt(temp,XP);} while (NextPt(temp,XP)->isgd);
-  cout <<"endpoint: "<<temp->P[VX]<<"  firstpt: "<<c->P[VX]<<"  ";
-  b->refval[VX] = temp->P[VX]*temp->P[RO]/c->P[RO];
-  cout <<"Refval[VX] = "<< b->refval[VX] <<"\n";
-  
-  int ct=0;
-  if (G_ndim==1) {
-    //
-    // In 1D we just add a few cells near the XN border to the
-    // boundary.  We move to G_xmax[XX]/128. and work backwards to
-    // the XN edge of the grid, adding cells as we go.
-    //
-    temp=c; 
-    while (CI.get_dpos(NextPt(temp),XX) <= G_xmax[XX]/128.)
-      temp=NextPt(temp);
-    do {
-      // XN boundary, and want to limit outflow speed.
-      temp->P[VX]  = b->refval[VX];
-      temp->Ph[VX] = b->refval[VX];
-      b->data.push_back(temp);
-      ct++;
-    } while ( (temp=NextPt(temp,XN)) !=0);
-  }
-  else if (G_ndim==2) {
-    //
-    // In 2D we do the same, but for each X-row.
-    //
-    do {
-      while (CI.get_dpos(NextPt(c,XP),XX) <=
-             (G_xmax[XX]-G_xmin[XX])/128.    ) {
-        c=NextPt(c,XP);
-      }
-      temp=c;
-      do {
-        b->data.push_back(temp);
-        ct++;
-        temp->P[VX] =  b->refval[VX];
-        temp->Ph[VX] = temp->P[VX];
-      } while ( (temp = NextPt(temp,XN)) !=0);
-    } while ( (NextPt(c,YP)!=0) && (c=NextPt(c,YP))->isgd );
-  }
-  cout <<"*** Added "<<ct<<" cells to RADSH2 internal boundary.\n";
-  return 0;
-}
-
-
-
-// ##################################################################
-// ##################################################################
-
-
-
-int UniformGrid::BC_update_RADSH2(   struct boundary_data *b,
-             const int cstep,
-             const int maxstep
-             )
-{
-  //
-  // We set the velocity at the boundary to be the initial outflow
-  // value.
-  //
-  list<cell*>::iterator c=b->data.begin();
-  for (c=b->data.begin(); c!=b->data.end(); ++c) {
-    (*c)->Ph[VX] = b->refval[VX];
-    if (cstep==maxstep)
-      (*c)->P[VX] = (*c)->Ph[VX];
-  }
-  return 0;
-}
-
-
-
-// ##################################################################
-// ##################################################################
-
-
-
-//
-// Add internal stellar wind boundaries -- these are (possibly
-// time-varying) winds defined by a mass-loss-rate and a terminal
-// velocity.  A region within the domain is given fixed values
-// corresponding to a freely expanding wind from a
-// cell-vertex-located source.
-//
-int UniformGrid::BC_assign_STWIND(
-      const double simtime,   ///< current simulation time
-      const double sim_start,   ///< Simulation start time.
-      const double sim_finish,   ///< Simulation finish time.
-      const double mt, ///< Minimum temperature allowed on grid
-      boundary_data *b
-      )
-{
-  //
-  // Check that we have an internal boundary struct, and that we have
-  // a stellar wind source to set up.
-  //
-  if (b->dir != NO)
-    rep.error("STWIND not external boundary!",b->dir);
-#ifdef TESTING
-  cout <<"Assigning data to STWIND boundary. Nsrc=";
-  cout <<SWP.Nsources<<"\n";
-#endif
-  if (SWP.Nsources<1) {
-    rep.error("BC_assign_STWIND() No Sources!",SWP.Nsources);
-  }
-
-  //
-  // Setup reference state vector and initialise to zero.
-  //
-  if (b->refval) {
-    rep.error("Initialised STWIND boundary refval",b->refval);
-  }
-  b->refval = mem.myalloc(b->refval, G_nvar);
-  if (!b->data.empty()) {
-    rep.error("BC_assign_STWIND: Not empty boundary data",b->itype);
-  }
-  for (int v=0;v<G_nvar;v++) b->refval[v]=0.0;
-
-  //
-  // New structure: we need to initialise the stellar wind class with
-  // all of the wind sources in the global parameter list.
-  //
-  // The type of class we set up is determined first.
-  // stellar_wind_evolution is derived from stellar_wind, and 
-  // stellar_wind_angle is derived from stellar_wind_evolution.
-  //
-  int err=0;
-  int Ns = SWP.Nsources;
-  for (int isw=0; isw<Ns; isw++) {
-    if (SWP.params[isw]->type ==WINDTYPE_EVOLVING) err=1;
-  }
-  for (int isw=0; isw<Ns; isw++) {
-    if (SWP.params[isw]->type ==WINDTYPE_ANGLE) err=2;
-  }
-  Wind = 0;
-
-  //
-  // check values of xi.  At the moment we assume it is the same for
-  // all wind sources, so it is not source-dependent.
-  //
-  double xi=0.0;
-  for (int isw=0; isw<Ns; isw++) {
-    if (isw==0) xi = SWP.params[isw]->xi;
-    else {
-      rep.errorTest("wind xi values don't match",xi,SWP.params[isw]->xi);
-    }
-  }
-
-
-  if (Ns>0) {
-    cout <<"\n----------- SETTING UP STELLAR WIND CLASS ----------\n";
-    if      (err==0) {
-      Wind = new stellar_wind(G_ndim, G_nvar, G_ntracer, G_ftr,
-                              G_coordsys, G_eqntype, mt);
-    }
-    else if (err==1) {
-      Wind = new stellar_wind_evolution(G_ndim, G_nvar, G_ntracer,
-            G_ftr, G_coordsys, G_eqntype, mt, sim_start, sim_finish);
-      err=0;
-    }
-    else if (err==2) {
-      cout <<"Setting up stellar_wind_angle class\n";
-      Wind = new stellar_wind_angle(G_ndim, G_nvar, G_ntracer, G_ftr,
-                  G_coordsys, G_eqntype, mt, sim_start, sim_finish, xi);
-    }
-  }
-
-  //
-  // Run through sources and add sources.
-  //
-  for (int isw=0; isw<Ns; isw++) {
-    cout <<"\tUniGrid::BC_assign_STWIND: Adding source "<<isw<<"\n";
-    if (SWP.params[isw]->type==WINDTYPE_CONSTANT) {
-      //
-      // This is for spherically symmetric winds that are constant
-      // in time.
-      //
-      err = Wind->add_source(
-        SWP.params[isw]->dpos,
-        SWP.params[isw]->radius,
-        SWP.params[isw]->type,
-        SWP.params[isw]->Mdot,
-        SWP.params[isw]->Vinf,
-        SWP.params[isw]->Tstar,
-        SWP.params[isw]->Rstar,
-        SWP.params[isw]->tr
-        );
-    }
-    else  {
-      //
-      // This works for spherically symmetric winds and for
-      // latitude-dependent winds that evolve over time.
-      //
-      cout <<"Adding source "<<isw<<" with filename "<<SWP.params[isw]->evolving_wind_file<<"\n";
-      err = Wind->add_evolving_source(
-        SWP.params[isw]->dpos,
-        SWP.params[isw]->radius,
-        SWP.params[isw]->type,
-        SWP.params[isw]->Rstar,
-        SWP.params[isw]->tr,
-        SWP.params[isw]->evolving_wind_file,
-        SWP.params[isw]->enhance_mdot,
-        SWP.params[isw]->time_offset,
-        simtime,
-        SWP.params[isw]->update_freq,
-        SWP.params[isw]->t_scalefactor
-        );
-    }
-    if (err) rep.error("Error adding wind source",isw);
-  }
-
-  //
-  // loop over sources, adding cells to boundary data list in order.
-  //
-  for (int id=0;id<Ns;id++) {
-    cout <<"\tUniGrid::BC_assign_STWIND: Adding cells to source ";
-    cout <<id<<"\n";
-    BC_assign_STWIND_add_cells2src(id,b);
-  }
-  //
-  // Now we should have set everything up, so we assign the boundary
-  // cells with their boundary values.
-  //
-  err += BC_update_STWIND(simtime, b,0,0);
-  cout <<"\tFinished setting up wind parameters\n";
-  cout <<"------ DONE SETTING UP STELLAR WIND CLASS ----------\n\n";
-  return err;
-}
-
-
-
-// ##################################################################
-// ##################################################################
-
-
-
-int UniformGrid::BC_assign_STWIND_add_cells2src(
-        const int id, ///< source id
-        struct boundary_data *b
-        )
-{
-  //
-  // We run through each cell, and if it is within the 
-  // source's radius of influence, then we add it to the lists.
-  //
-  int err=0;
-  int ncell=0;
-  double srcpos[MAX_DIM];
-  double srcrad;
-  Wind->get_src_posn(id,srcpos);
-  Wind->get_src_drad(id,&srcrad);
-
-#ifdef TESTING
-  cout <<"*** srcrad="<<srcrad<<"\n";
-  rep.printVec("src", srcpos, G_ndim);
-#endif
-
-  cell *c = FirstPt();
-  do {
-    //
-    // GEOMETRY: This is to the centre-of-volume of cell.
-    // It makes no difference for Cartesian grids b/c the centre-of-
-    // volume coincides the midpoint.
-    //
-    if (distance_vertex2cell(srcpos,c) <= srcrad) {
-      ncell++;
-      err += Wind->add_cell(this, id,c);
-    }
-  } while ((c=NextPt(c))!=0);
-  
-  err += Wind->set_num_cells(id,ncell);
-
-#ifdef TESTING
-  cout <<"UniformGrid: Added "<<ncell;
-  cout <<" cells to wind boundary for WS "<<id<<"\n";
-#endif
-  return err;
-}
-
-
-
-// ##################################################################
-// ##################################################################
-
-
-
-//
-// Update internal stellar wind boundaries -- these are (possibly
-// time-varying) winds defined by a mass-loss-rate and a terminal
-// velocity.  If fixed in time the wind is updated with b->refval,
-// otherwise with a (slower) call to the  stellar wind class SW
-//
-int UniformGrid::BC_update_STWIND(
-        const double simtime,   ///< current simulation time
-        boundary_data *b, ///< Boundary to update.
-        const int ,  ///< current fractional step being taken.
-        const int    ///< final step (not needed b/c fixed BC).
-        )
-{
-  //
-  // The stellar_wind class already has a list of cells to update
-  // for each source, together with pre-calculated state vectors,
-  // so we just call the set_cell_values() function.
-  //
-  int err=0;
-  for (int id=0;id<Wind->Nsources();id++) {
-    err += Wind->set_cell_values(this, id,simtime);
-  }
-
-  return err;
-}
-
-
-
-// ##################################################################
-// ##################################################################
-
-
-
-int UniformGrid::BC_assign_STARBENCH1(boundary_data *b)
-{
-  //
-  // First set up outflow boundaries.
-  //
-  int err=BC_assign_OUTFLOW(b);
-  if (err) rep.error("BC_assign_STARBENCH1 error in OUTFLOW",err);
-
-  //
-  // Now do some checks, and then set the column density in the 
-  // cells that we want to shadow.
-  //
-  if (b->dir != XN) rep.error("RADSH2 not XN boundary!",b->dir);
-  if (b->data.empty()) {
-    rep.error("BC_assign_STARBENCH1: empty boundary data",b->itype);
-  }
-
-  //
-  // Set the column density (in g/cm2) to some large values in the
-  // range 1.4pc<y<2.6pc, and to zero for the others.
-  //
-  list<cell*>::iterator bpt=b->data.begin();
-  unsigned int ct=0;
-  double dpos[G_ndim];
-  double column = 1.67; // g/cm^2 so, in number this is 1.0e24.
-  do{
-    //
-    // Set cell optical depth to be something big in the 
-    // relevant region for the first radiation source.
-    //
-    CI.get_dpos((*bpt),dpos);
-    if (dpos[YY]>4.3204e18 &&
-        dpos[YY]<8.0235e18 &&
-        dpos[XX]<Sim_xmin[XX]+G_dx) {
-      column = 1.67; // g/cm^2 so, in number this is 1.0e24.
-      CI.set_col((*bpt), 0, &column);
-    }
-    else {
-      column = 0.00; // zero optical depth outside the barrier
-      CI.set_col((*bpt), 0, &column);
-    }
-    ++bpt;
-    ct++;
-  } while (bpt !=b->data.end());
-  if (ct != b->data.size()) {
-    rep.error("BC_assign_STARBENCH1: missed some cells!",
-              ct-b->data.size());
-  }
-  
-  return 0;
-}
-
-
-
-// ##################################################################
-// ##################################################################
-
-
-
-int UniformGrid::BC_update_STARBENCH1(
-        struct boundary_data *b,
-        const int cstep,
-        const int maxstep
-        )
-{
-  //
-  // Outflow or Absorbing BCs; boundary cells are same as edge cells.
-  // This is zeroth order outflow bcs.
-  //
-  // For the one-way boundary we set the normal velocity to be zero
-  // if the flow wants to be onto the domain.
-  //
-
-  //
-  // First get the normal velocity component, and whether the offdir
-  // is positive or negative.
-  //
-  enum direction offdir = b->dir;
-  enum primitive Vnorm = RO;
-  int norm_sign = 0;
-  switch (offdir) {
-  case XN: case XP:
-    Vnorm = VX;
-    break;
-  case YN: case YP:
-    Vnorm = VY;
-    break;
-  case ZN: case ZP:
-    Vnorm = VZ;
-    break;
-  default:
-    rep.error("bad dir",offdir);
-  }
-  if (Vnorm == RO) {
-    rep.error("Failed to set normal velocity component",Vnorm);
-  }
-
-  switch (offdir) {
-  case XN: case YN: case ZN:
-    norm_sign = -1; break;
-  case XP: case YP: case ZP:
-    norm_sign =  1; break;
-  default:
-    rep.error("bad dir",offdir);
-  }
-
-  //
-  // Now run through all cells in the boundary
-  //
-  double dpos[G_ndim];
-  double column = 1.67; // g/cm^2 so, in number this is 1.0e24.
-  list<cell*>::iterator c=b->data.begin();
-
-  for (c=b->data.begin(); c!=b->data.end(); ++c) {
-    //
-    //exactly same routine as for periodic and zero-gradient.
-    //
-    for (int v=0;v<G_nvar;v++) {
-      (*c)->Ph[v] = (*c)->npt->Ph[v];
-      (*c)->dU[v] = 0.;
-    }
-    //
-    // ONEWAY_OUT: overwrite the normal velocity if it is inflow:
-    //
-    (*c)->Ph[Vnorm] = norm_sign*max(static_cast<pion_flt>(0.0),
-                                    (*c)->Ph[Vnorm]*norm_sign);
-
-
-    //
-    // Set cell optical depth to be something big in the 
-    // relevant region for the first radiation source.
-    //
-    CI.get_dpos((*c),dpos);
-    if (dpos[YY]>4.3204e18 && dpos[YY]<8.0235e18 && dpos[XX]<Sim_xmin[XX]+G_dx) {
-      column = 1.67; // g/cm^2 so, in number this is 1.0e24.
-      CI.set_col((*c), 0, &column);
-    }
-    else {
-      column = 0.00; // zero optical depth outside the barrier
-      CI.set_col((*c), 0, &column);
-    }
-
-
-    if (cstep==maxstep) {
-      for (int v=0;v<G_nvar;v++) (*c)->P[v] = (*c)->npt->P[v];
-      //
-      // ONEWAY_OUT: overwrite the normal velocity if it is inflow:
-      //
-      if (cstep==maxstep) {
-        (*c)->P[Vnorm] = norm_sign*max(static_cast<pion_flt>(0.0),
-                                        (*c)->P[Vnorm]*norm_sign);
-      }
-    }
-
-#ifdef GLM_ZERO_BOUNDARY
-    if (G_eqntype==EQGLM) {
-      (*c)->P[SI]  = 0.0;
-      (*c)->Ph[SI] = 0.0;
-    }
-#endif // GLM_ZERO_BOUNDARY
-#ifdef GLM_NEGATIVE_BOUNDARY
-    if (G_eqntype==EQGLM) {
-
-      if      ((*c)->isedge == -1) {
-        (*c)->P[SI]  = -(*c)->npt->P[SI];
-        (*c)->Ph[SI] = -(*c)->npt->Ph[SI];
-      }
-      else if ((*c)->isedge == -2) {
-        (*c)->P[SI]  = -NextPt(((*c)->npt),b->ondir)->P[SI];
-        (*c)->Ph[SI] = -NextPt(((*c)->npt),b->ondir)->Ph[SI];
-      }
-      else {
-        rep.error("only know 1st/2nd order bcs",(*c)->id);
-      }
-    }
-#endif // GLM_NEGATIVE_BOUNDARY
-
-  } // all cells.
-  return 0;
-}
-
-
-
-// ##################################################################
-// ##################################################################
-
-
-
-int UniformGrid::BC_printBCdata(boundary_data *b)
-{
-  list<cell*>::iterator c=b->data.begin();
-  for (c=b->data.begin(); c!=b->data.end(); ++c) {  
-    CI.print_cell(*c);
-  }
-  return 0;
-}
-
-
-
-// ##################################################################
-// ##################################################################
-
-
-
-void UniformGrid::BC_deleteBoundaryData()
-{
-#ifdef TESTING
-  cout <<"BC destructor: deleting Boundary data...\n";
-#endif
-  struct boundary_data *b;
-  for (int ibd=0; ibd<BC_nbd; ibd++) {
-    b = &BC_bd[ibd];
-    if (b->refval !=0) {
-      b->refval = mem.myfree(b->refval);
-    }
-
-    if (b->data.empty()) {
-#ifdef TESTING
-      cout <<"BC destructor: No boundary cells to delete.\n";
-#endif
-    }
-    else {
-      list<cell *>::iterator i=b->data.begin();
-      do {
-        // Don't need to delete the cell here because we just have
-        // pointers to cells initialised and listed elsewhere.
-        b->data.erase(i);
-        i=b->data.begin();
-      }  while(i!=b->data.end());
-      if(b->data.empty()) {
-#ifdef TESTING
-        cout <<"\t done.\n";
-#endif
-      }
-      else {
-#ifdef TESTING
-        cout <<"\t not empty list! FIX ME!!!\n";
-#endif
-      }
-    }
-
-  } // loop over all boundaries.
-  BC_bd = mem.myfree(BC_bd);
-  return;
-}
-  
-
-
-// ##################################################################
-// ##################################################################
-
-
-
-///
-/// Calculate distance between two points, where the two position
-/// are interpreted in the appropriate geometry.
-/// This function takes input in physical units, and outputs in 
-/// physical units.
-///
-double UniformGrid::distance(
-      const double *p1, ///< position 1 (physical)
-      const double *p2  ///< position 2 (physical)
-      )
-{
-  double temp=0.0;
-  for (int i=0;i<G_ndim;i++)
-    temp += (p1[i]-p2[i])*(p1[i]-p2[i]);
-  return sqrt(temp);
-}
-
-
-
-// ##################################################################
-// ##################################################################
-
-
-
-///
-/// Calculate distance between two points, where the two position
-/// are interpreted in the appropriate geometry.
-/// This function takes input in code integer units, and outputs in
-/// integer units (but obviously the answer is not an integer).
-///
-double UniformGrid::idistance(
-      const int *p1, ///< position 1 (integer)
-      const int *p2  ///< position 2 (integer)
-      )
-{
-  double temp=0.0;
-  for (int i=0;i<G_ndim;i++)
-    temp += static_cast<double>((p1[i]-p2[i])*(p1[i]-p2[i]));
-  return sqrt(temp);
-}
-   
-
-
-// ##################################################################
-// ##################################################################
-
-
-
-///
-/// Calculate distance between two cell--centres (will be between
-/// centre-of-volume of cells if non-cartesian geometry).
-/// Result returned in physical units (e.g. centimetres).
-///
-double UniformGrid::distance_cell2cell(
-      const cell *c1, ///< cell 1
-      const cell *c2  ///< cell 2
-      )
-{
-  double temp = 0.0;
-  for (int i=0;i<G_ndim;i++)
-    temp += pow(CI.get_dpos(c1,i)-CI.get_dpos(c2,i), 2.0);
-  return sqrt(temp);
-}
-
-
-
-// ##################################################################
-// ##################################################################
-
-
-
-///
-/// Calculate distance between two cell--centres (will be between
-/// centre-of-volume of cells if non-cartesian geometry).
-/// Result returned in grid--integer units (one cell has a diameter
-/// two units).
-///
-double UniformGrid::idistance_cell2cell(
-      const cell *c1, ///< cell 1
-      const cell *c2  ///< cell 2
-      )
-{
-  double temp = 0.0;
-  for (int i=0;i<G_ndim;i++)
-    temp += 
-      pow(static_cast<double>(CI.get_ipos(c1,i)-CI.get_ipos(c2,i)),
-    2.0);
-  return sqrt(temp);
-}
-
-
-
-// ##################################################################
-// ##################################################################
-
-
-
-///
-/// Calculate distance between a cell-vertex and a cell--centres
-/// (will be between centre-of-volume of cells if non-cartesian
-/// geometry).  Here both input and output are physical units.
-///
-double UniformGrid::distance_vertex2cell(
-      const double *v, ///< vertex (physical)
-      const cell *c    ///< cell
-      )
-{
-  double temp = 0.0;
-  for (int i=0;i<G_ndim;i++)
-    temp += pow(v[i]-CI.get_dpos(c,i), 2.0);
-  return sqrt(temp);
-}
-
-
-
-// ##################################################################
-// ##################################################################
-
-
-
-///
-/// As distance_vertex2cell(double[],cell) but for a single component
-/// of the position vector, and not the absolute value.  It returns
-/// the *cell* coordinate minus the *vertex* coordinate.
-///
-double UniformGrid::difference_vertex2cell(
-      const double *v,  ///< vertex (double)
-      const cell *c, ///< cell
-      const axes a   ///< Axis to calculate.
-      )
-{
-  return (CI.get_dpos(c,a)-v[a]);
-}
-
-
-
-// ##################################################################
-// ##################################################################
-
-
-
-=======
->>>>>>> 713fd45f
 ///
 /// Calculate distance between a cell-vertex and a cell--centres
 /// (will be between centre-of-volume of cells if non-cartesian
